# The order of packages is significant, because pip processes them in the order
# of appearance. Changing the order has an impact on the overall integration
# process, which may cause wedges in the gate later.

eventlet>=0.25.0                        # MIT
greenlet>=0.3.2
netifaces>=0.8,!=0.10.0,!=0.10.1
PasteDeploy>=1.3.3
lxml>=3.4.1
requests>=2.14.2                        # Apache-2.0
six>=1.10.0
xattr>=0.4;sys_platform!='win32'        # MIT
PyECLib>=1.3.1                          # BSD
cryptography>=2.0.2                     # BSD/Apache-2.0
<<<<<<< HEAD
ipaddress>=1.0.16;python_version<'3.3'  # PSF
fusepy>=2.0.4
protobuf>=3.9.1
=======

# For python 2.7, the following requirements are needed; they are not
# included since the requirments-check check will fail otherwise since
# global requirements do not support these anymore.
# Fortunately, these packages come in as dependencies from others and
# thus the py27 jobs still work.
#
# dnspython>=1.15.0;python_version=='2.7' # http://www.dnspython.org/LICENSE
# ipaddress>=1.0.16;python_version<'3.3'  # PSF
>>>>>>> 51a587ed
<|MERGE_RESOLUTION|>--- conflicted
+++ resolved
@@ -12,11 +12,8 @@
 xattr>=0.4;sys_platform!='win32'        # MIT
 PyECLib>=1.3.1                          # BSD
 cryptography>=2.0.2                     # BSD/Apache-2.0
-<<<<<<< HEAD
-ipaddress>=1.0.16;python_version<'3.3'  # PSF
 fusepy>=2.0.4
 protobuf>=3.9.1
-=======
 
 # For python 2.7, the following requirements are needed; they are not
 # included since the requirments-check check will fail otherwise since
@@ -25,5 +22,4 @@
 # thus the py27 jobs still work.
 #
 # dnspython>=1.15.0;python_version=='2.7' # http://www.dnspython.org/LICENSE
-# ipaddress>=1.0.16;python_version<'3.3'  # PSF
->>>>>>> 51a587ed
+# ipaddress>=1.0.16;python_version<'3.3'  # PSF