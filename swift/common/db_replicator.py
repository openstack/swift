--- conflicted
+++ resolved
@@ -33,12 +33,8 @@
 from swift.common.utils import get_logger, whataremyips, storage_directory, \
     renamer, mkdirs, lock_parent_directory, config_true_value, \
     unlink_older_than, dump_recon_cache, rsync_module_interpolation, \
-<<<<<<< HEAD
-    json, parse_overrides, round_robin_iter, get_db_files, \
+    json, parse_override_options, round_robin_iter, Everything, get_db_files, \
     parse_db_filename
-=======
-    json, Timestamp, parse_override_options, round_robin_iter, Everything
->>>>>>> 33133924
 from swift.common import ring
 from swift.common.ring.utils import is_local_device
 from swift.common.http import HTTP_NOT_FOUND, HTTP_INSUFFICIENT_STORAGE
