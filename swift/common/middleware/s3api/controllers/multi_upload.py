# Copyright (c) 2010-2014 OpenStack Foundation.
#
# Licensed under the Apache License, Version 2.0 (the "License");
# you may not use this file except in compliance with the License.
# You may obtain a copy of the License at
#
#    http://www.apache.org/licenses/LICENSE-2.0
#
# Unless required by applicable law or agreed to in writing, software
# distributed under the License is distributed on an "AS IS" BASIS,
# WITHOUT WARRANTIES OR CONDITIONS OF ANY KIND, either express or
# implied.
# See the License for the specific language governing permissions and
# limitations under the License.
"""
Implementation of S3 Multipart Upload.

This module implements S3 Multipart Upload APIs with the Swift SLO feature.
The following explains how S3api uses swift container and objects to store S3
upload information:

-----------------
[bucket]+segments
-----------------

A container to store upload information. [bucket] is the original bucket
where multipart upload is initiated.

-----------------------------
[bucket]+segments/[upload_id]
-----------------------------

An object of the ongoing upload id. The object is empty and used for
checking the target upload status. If the object exists, it means that the
upload is initiated but not either completed or aborted.

-------------------------------------------
[bucket]+segments/[upload_id]/[part_number]
-------------------------------------------

The last suffix is the part number under the upload id. When the client uploads
the parts, they will be stored in the namespace with
[bucket]+segments/[upload_id]/[part_number].

Example listing result in the [bucket]+segments container::

  [bucket]+segments/[upload_id1]  # upload id object for upload_id1
  [bucket]+segments/[upload_id1]/1  # part object for upload_id1
  [bucket]+segments/[upload_id1]/2  # part object for upload_id1
  [bucket]+segments/[upload_id1]/3  # part object for upload_id1
  [bucket]+segments/[upload_id2]  # upload id object for upload_id2
  [bucket]+segments/[upload_id2]/1  # part object for upload_id2
  [bucket]+segments/[upload_id2]/2  # part object for upload_id2
     .
     .

Those part objects are directly used as segments of a Swift
Static Large Object when the multipart upload is completed.

"""

import binascii
import time

from swift.common import constraints
from swift.common.middleware.mpu import MPUSloCallbackHandler, MPUId
from swift.common.swob import Range, normalize_etag, wsgi_to_str
from swift.common.utils import json, public, reiterate, md5
from swift.common.request_helpers import get_container_update_override_key, \
    get_param

from urllib.parse import quote, urlparse

from swift.common.middleware.s3api.controllers.base import Controller, \
    bucket_operation, object_operation, check_container_existence
from swift.common.middleware.s3api.s3response import InvalidArgument, \
    ErrorResponse, MalformedXML, BadDigest, KeyTooLongError, \
<<<<<<< HEAD
    InvalidPart, EntityTooSmall, InvalidPartOrder, InvalidRequest, HTTPOk, \
    NoSuchUpload, NoSuchBucket
from swift.common.middleware.s3api.utils import S3Timestamp, sysmeta_header
=======
    InvalidPart, BucketAlreadyExists, EntityTooSmall, InvalidPartOrder, \
    InvalidRequest, HTTPOk, HTTPNoContent, NoSuchKey, NoSuchUpload, \
    NoSuchBucket, BucketAlreadyOwnedByYou, ServiceUnavailable, \
    PreconditionFailed, S3NotImplemented
from swift.common.middleware.s3api.utils import unique_id, \
    MULTIUPLOAD_SUFFIX, S3Timestamp, sysmeta_header
>>>>>>> 9106b27f
from swift.common.middleware.s3api.etree import Element, SubElement, \
    fromstring, tostring, XMLSyntaxError, DocumentInvalid

DEFAULT_MAX_PARTS_LISTING = 1000
DEFAULT_MAX_UPLOADS = 1000

MAX_COMPLETE_UPLOAD_BODY_SIZE = 2048 * 1024


def _make_complete_body(req, s3_etag, yielded_anything):
    result_elem = Element('CompleteMultipartUploadResult')

    # NOTE: boto with sig v4 appends port to HTTP_HOST value at
    # the request header when the port is non default value and it
    # makes req.host_url like as http://localhost:8080:8080/path
    # that obviously invalid. Probably it should be resolved at
    # swift.common.swob though, tentatively we are parsing and
    # reconstructing the correct host_url info here.
    # in detail, https://github.com/boto/boto/pull/3513
    parsed_url = urlparse(req.host_url)
    host_url = '%s://%s' % (parsed_url.scheme, parsed_url.hostname)
    # Why are we doing our own port parsing? Because py3 decided
    # to start raising ValueErrors on access after parsing such
    # an invalid port
    netloc = parsed_url.netloc.split('@')[-1].split(']')[-1]
    if ':' in netloc:
        port = netloc.split(':', 2)[1]
        host_url += ':%s' % port

    SubElement(result_elem, 'Location').text = host_url + req.path
    SubElement(result_elem, 'Bucket').text = req.container_name
    SubElement(result_elem, 'Key').text = wsgi_to_str(req.object_name)
    SubElement(result_elem, 'ETag').text = '"%s"' % s3_etag
    body = tostring(result_elem, xml_declaration=not yielded_anything)
    if yielded_anything:
        return b'\n' + body
    return body


def get_valid_upload_id(req):
    upload_id = get_param(req, 'uploadId')
    try:
        # NB: we cannot check tht the upload id is valid for the path because
        # we don't yet have the complete backend path with the account; mpu
        # middleware will check the upload-id is valid for the path.
        return str(MPUId.parse(upload_id))
    except ValueError:
        raise NoSuchUpload(upload_id=upload_id)


class PartController(Controller):
    """
    Handles the following APIs:

    * Upload Part
    * Upload Part - Copy

    Those APIs are logged as PART operations in the S3 server log.
    """

    def _check_copy_source_range(self, req):
        source_resp = req.check_copy_source(self.app)
        if 'X-Amz-Copy-Source' in req.headers and \
                'X-Amz-Copy-Source-Range' in req.headers:
            rng = req.headers['X-Amz-Copy-Source-Range']

            header_valid = True
            try:
                rng_obj = Range(rng)
                if len(rng_obj.ranges) != 1:
                    header_valid = False
            except ValueError:
                header_valid = False
            if not header_valid:
                err_msg = ('The x-amz-copy-source-range value must be of the '
                           'form bytes=first-last where first and last are '
                           'the zero-based offsets of the first and last '
                           'bytes to copy')
                raise InvalidArgument('x-amz-source-range', rng, err_msg)

            source_size = int(source_resp.headers['Content-Length'])
            if not rng_obj.ranges_for_length(source_size):
                err_msg = ('Range specified is not valid for source object '
                           'of size: %s' % source_size)
                raise InvalidArgument('x-amz-source-range', rng, err_msg)

            req.headers['Range'] = rng
            del req.headers['X-Amz-Copy-Source-Range']
        if 'X-Amz-Copy-Source' in req.headers:
            # Clear some problematic headers that might be on the source
            req.headers.update({
                sysmeta_header('object', 'etag'): '',
                'X-Object-Sysmeta-Swift3-Etag': '',  # for legacy data
                'X-Object-Sysmeta-Slo-Etag': '',
                'X-Object-Sysmeta-Slo-Size': '',
                get_container_update_override_key('etag'): '',
            })

    @public
    @object_operation
    @check_container_existence
    def PUT(self, req):
        """
        Handles Upload Part and Upload Part Copy.
        """

        if 'uploadId' not in req.params:
            raise InvalidArgument('ResourceType', 'partNumber',
                                  'Unexpected query string parameter')

        part_number = req.validate_part_number()
        upload_id = get_valid_upload_id(req)
        self._check_copy_source_range(req)
        query = {'upload-id': upload_id,
                 'part-number': part_number}
        resp = req.get_response(self.app, query=query)

        if 'X-Amz-Copy-Source' in req.headers:
            ts = S3Timestamp.from_http_date(resp.headers['Last-Modified'])
            resp.append_copy_resp_body(req.controller_name, ts.s3xmlformat)

        resp.status = 200
        return resp


class UploadsController(Controller):
    """
    Handles the following APIs:

    * List Multipart Uploads
    * Initiate Multipart Upload

    Those APIs are logged as UPLOADS operations in the S3 server log.
    """
    @public
    @bucket_operation(err_resp=InvalidRequest,
                      err_msg="Key is not expected for the GET method "
                              "?uploads subresource")
    @check_container_existence
    def GET(self, req):
        """
        Handles List Multipart Uploads
        """

        # TODO: shift this into mpu middleware?
        def separate_uploads(uploads, prefix, delimiter):
            """
            separate_uploads will separate uploads into non_delimited_uploads
            (a subset of uploads) and common_prefixes according to the
            specified delimiter. non_delimited_uploads is a list of uploads
            which exclude the delimiter. common_prefixes is a set of prefixes
            prior to the specified delimiter. Note that the prefix in the
            common_prefixes includes the delimiter itself.

            i.e. if '/' delimiter specified and then the uploads is consists of
            ['foo', 'foo/bar'], this function will return (['foo'], ['foo/']).

            :param uploads: A list of uploads dictionary
            :param prefix: A string of prefix reserved on the upload path.
                           (i.e. the delimiter must be searched behind the
                            prefix)
            :param delimiter: A string of delimiter to split the path in each
                              upload

            :return (non_delimited_uploads, common_prefixes)
            """
            non_delimited_uploads = []
            common_prefixes = set()
            for upload in uploads:
                key = upload['key']
                end = key.find(delimiter, len(prefix))
                if end >= 0:
                    common_prefix = key[:end + len(delimiter)]
                    common_prefixes.add(common_prefix)
                else:
                    non_delimited_uploads.append(upload)
            return non_delimited_uploads, sorted(common_prefixes)

        encoding_type = get_param(req, 'encoding-type')
        if encoding_type is not None and encoding_type != 'url':
            err_msg = 'Invalid Encoding Method specified in Request'
            raise InvalidArgument('encoding-type', encoding_type, err_msg)

        query = {
            'uploads': 'true',
            'format': 'json',
        }
        key_marker = get_param(req, 'key-marker', '')
        upload_id_marker = get_param(req, 'upload-id-marker', '')
        if key_marker:
            query['marker'] = key_marker
            if upload_id_marker:
                query['upload-id-marker'] = upload_id_marker
        if 'prefix' in req.params:
            query['prefix'] = get_param(req, 'prefix')

        uploads = []
        prefixes = []
        max_uploads = req.get_validated_param(
            'max-uploads', DEFAULT_MAX_UPLOADS, DEFAULT_MAX_UPLOADS)
        while len(uploads) < max_uploads:
            try:
                resp = req.get_response(self.app, query=query)
                objects = json.loads(resp.body)
            except NoSuchBucket:
                # Assume NoSuchBucket as no uploads
                objects = []
            if not objects:
                break

            new_uploads = [{'key': obj['name'],
                            'upload_id': obj['upload_id'],
                            'last_modified': obj['last_modified']}
                           for obj in objects]
            new_prefixes = []
            if 'delimiter' in req.params:
                prefix = get_param(req, 'prefix', '')
                delimiter = get_param(req, 'delimiter')
                new_uploads, new_prefixes = separate_uploads(
                    new_uploads, prefix, delimiter)
            uploads.extend(new_uploads)
            prefixes.extend(new_prefixes)
            query['marker'] = objects[-1]['name']
            query['upload-id-marker'] = objects[-1]['upload_id']

        truncated = len(uploads) >= max_uploads
        if len(uploads) > max_uploads:
            uploads = uploads[:max_uploads]

        next_key_marker = ''
        next_upload_id_marker = ''
        if len(uploads) > 1:
            next_upload_id_marker = uploads[-1]['upload_id']
            next_key_marker = uploads[-1]['key']

        result_elem = Element('ListMultipartUploadsResult')
        SubElement(result_elem, 'Bucket').text = req.container_name
        SubElement(result_elem, 'KeyMarker').text = key_marker
        SubElement(result_elem, 'UploadIdMarker').text = upload_id_marker
        SubElement(result_elem, 'NextKeyMarker').text = next_key_marker
        SubElement(result_elem,
                   'NextUploadIdMarker').text = next_upload_id_marker
        if 'delimiter' in req.params:
            SubElement(result_elem, 'Delimiter').text = \
                get_param(req, 'delimiter')
        if 'prefix' in req.params:
            SubElement(result_elem, 'Prefix').text = get_param(req, 'prefix')
        SubElement(result_elem, 'MaxUploads').text = str(max_uploads)
        if encoding_type is not None:
            SubElement(result_elem, 'EncodingType').text = encoding_type
        SubElement(result_elem, 'IsTruncated').text = \
            'true' if truncated else 'false'

        # TODO: don't show uploads which are initiated before this bucket is
        # created.
        for u in uploads:
            upload_elem = SubElement(result_elem, 'Upload')
            name = u['key']
            if encoding_type == 'url':
                name = quote(name)
            SubElement(upload_elem, 'Key').text = name
            SubElement(upload_elem, 'UploadId').text = u['upload_id']
            initiator_elem = SubElement(upload_elem, 'Initiator')
            SubElement(initiator_elem, 'ID').text = req.user_id
            SubElement(initiator_elem, 'DisplayName').text = req.user_id
            owner_elem = SubElement(upload_elem, 'Owner')
            SubElement(owner_elem, 'ID').text = req.user_id
            SubElement(owner_elem, 'DisplayName').text = req.user_id
            SubElement(upload_elem, 'StorageClass').text = 'STANDARD'
            SubElement(upload_elem, 'Initiated').text = \
                S3Timestamp.from_isoformat(u['last_modified']).s3xmlformat

        for p in prefixes:
            elem = SubElement(result_elem, 'CommonPrefixes')
            SubElement(elem, 'Prefix').text = p

        body = tostring(result_elem)

        return HTTPOk(body=body, content_type='application/xml')

    @public
    @object_operation
    @check_container_existence
    def POST(self, req):
        """
        Handles Initiate Multipart Upload.
        """
        if len(req.object_name) > constraints.MAX_OBJECT_NAME_LENGTH:
            # Note that we can still run into trouble where the MPU is just
            # within the limit, which means the segment names will go over
            raise KeyTooLongError()

        query = {'uploads': 'true'}
        resp = req.get_response(self.app, query=query)
        upload_id = resp.sw_headers.get('X-Upload-Id')

        result_elem = Element('InitiateMultipartUploadResult')
        SubElement(result_elem, 'Bucket').text = req.container_name
        SubElement(result_elem, 'Key').text = wsgi_to_str(req.object_name)
        SubElement(result_elem, 'UploadId').text = upload_id
        body = tostring(result_elem)

        return HTTPOk(body=body, content_type='application/xml')


class UploadController(Controller):
    """
    Handles the following APIs:

    * List Parts
    * Abort Multipart Upload
    * Complete Multipart Upload

    Those APIs are logged as UPLOAD operations in the S3 server log.
    """
    @public
    @object_operation
    @check_container_existence
    def GET(self, req):
        """
        Handles List Parts.
        """
        encoding_type = get_param(req, 'encoding-type')
        if encoding_type is not None and encoding_type != 'url':
            err_msg = 'Invalid Encoding Method specified in Request'
            raise InvalidArgument('encoding-type', encoding_type, err_msg)

        upload_id = get_valid_upload_id(req)

        maxparts = req.get_validated_param(
            'max-parts', DEFAULT_MAX_PARTS_LISTING,
            self.conf.max_parts_listing)
        part_num_marker = req.get_validated_param(
            'part-number-marker', 0)

        object_name = wsgi_to_str(req.object_name)
        query = {
            'format': 'json',
            'upload-id': upload_id,
        }
        if part_num_marker:
            query['part-number-marker'] = str(part_num_marker)

        resp = req.get_response(self.app, query=query)
        objects = json.loads(resp.body)
        last_part = 0

        if len(objects) > maxparts:
            objects = objects[:maxparts]
            truncated = True
        else:
            truncated = False
        # TODO: We have to retrieve object list again when truncated is True
        # and some objects filtered by invalid name because there could be no
        # enough objects for limit defined by maxparts.

        if objects:
            o = objects[-1]
            last_part = int(o['name'].split('/')[-1])

        result_elem = Element('ListPartsResult')
        SubElement(result_elem, 'Bucket').text = req.container_name
        if encoding_type == 'url':
            object_name = quote(object_name)
        SubElement(result_elem, 'Key').text = object_name
        SubElement(result_elem, 'UploadId').text = upload_id

        initiator_elem = SubElement(result_elem, 'Initiator')
        SubElement(initiator_elem, 'ID').text = req.user_id
        SubElement(initiator_elem, 'DisplayName').text = req.user_id
        owner_elem = SubElement(result_elem, 'Owner')
        SubElement(owner_elem, 'ID').text = req.user_id
        SubElement(owner_elem, 'DisplayName').text = req.user_id

        SubElement(result_elem, 'StorageClass').text = 'STANDARD'
        SubElement(result_elem, 'PartNumberMarker').text = str(part_num_marker)
        SubElement(result_elem, 'NextPartNumberMarker').text = str(last_part)
        SubElement(result_elem, 'MaxParts').text = str(maxparts)
        if 'encoding-type' in req.params:
            SubElement(result_elem, 'EncodingType').text = \
                get_param(req, 'encoding-type')
        SubElement(result_elem, 'IsTruncated').text = \
            'true' if truncated else 'false'

        for i in objects:
            part_elem = SubElement(result_elem, 'Part')
            part_num = str(int(i['name'].split('/')[-1]))
            SubElement(part_elem, 'PartNumber').text = part_num
            SubElement(part_elem, 'LastModified').text = \
                S3Timestamp.from_isoformat(i['last_modified']).s3xmlformat
            SubElement(part_elem, 'ETag').text = '"%s"' % i['hash']
            SubElement(part_elem, 'Size').text = str(i['bytes'])

        body = tostring(result_elem)

        return HTTPOk(body=body, content_type='application/xml')

    @public
    @object_operation
    @check_container_existence
    def DELETE(self, req):
        """
        Handles Abort Multipart Upload.
        """
<<<<<<< HEAD
        upload_id = get_valid_upload_id(req)
        query = {'upload-id': upload_id}
        return req.get_response(self.app, query=query)
=======
        upload_id = get_param(req, 'uploadId')
        _get_upload_info(req, self.app, upload_id)

        # First check to see if this multi-part upload was already
        # completed.  Look in the primary container, if the object exists,
        # then it was completed and we return an error here.
        container = req.container_name + MULTIUPLOAD_SUFFIX
        obj = '%s/%s' % (req.object_name, upload_id)
        req.get_response(self.app, container=container, obj=obj)

        # The completed object was not found so this
        # must be a multipart upload abort.
        # We must delete any uploaded segments for this UploadID and then
        # delete the object in the main container as well
        object_name = wsgi_to_str(req.object_name)
        query = {
            'format': 'json',
            'prefix': '%s/%s/' % (object_name, upload_id),
            'delimiter': '/',
        }

        resp = req.get_response(self.app, 'GET', container, '', query=query)

        #  Iterate over the segment objects and delete them individually
        objects = json.loads(resp.body)
        while objects:
            for o in objects:
                container = req.container_name + MULTIUPLOAD_SUFFIX
                obj = bytes_to_wsgi(o['name'].encode('utf-8'))
                req.get_response(self.app, container=container, obj=obj)
            query['marker'] = objects[-1]['name']
            resp = req.get_response(self.app, 'GET', container, '',
                                    query=query)
            objects = json.loads(resp.body)

        return HTTPNoContent()

    @public
    @object_operation
    @check_container_existence
    def POST(self, req):
        """
        Handles Complete Multipart Upload.
        """
        upload_id = get_param(req, 'uploadId')
        # Check for conditional requests before getting upload info so the
        # headers can't bleed into the HEAD
        if req.headers.get('If-None-Match', '*') != '*' or any(
                h in req.headers for h in (
                    'If-Match', 'If-Modified-Since', 'If-Unmodified-Since')):
            raise S3NotImplemented(
                'Conditional uploads are not supported.')

        resp, is_marker = _get_upload_info(req, self.app, upload_id)
        if (is_marker and
                resp.sw_headers.get('X-Backend-Timestamp') >= Timestamp.now()):
            # Somehow the marker was created in the future w.r.t. this thread's
            # clock. The manifest PUT may succeed but the subsequent marker
            # DELETE will fail, so don't attempt either.
            raise ServiceUnavailable

        headers = {'Accept': 'application/json',
                   sysmeta_header('object', 'upload-id'): upload_id}
        for key, val in resp.headers.items():
            _key = key.lower()
            if _key.startswith('x-amz-meta-'):
                headers['x-object-meta-' + _key[11:]] = val
            elif _key in ('content-encoding', 'content-language',
                          'content-disposition', 'expires', 'cache-control'):
                headers[key] = val

        hct_header = sysmeta_header('object', 'has-content-type')
        if resp.sysmeta_headers.get(hct_header) == 'yes':
            content_type = resp.sysmeta_headers.get(
                sysmeta_header('object', 'content-type'))
        elif hct_header in resp.sysmeta_headers:
            # has-content-type is present but false, so no content type was
            # set on initial upload. In that case, we won't set one on our
            # PUT request. Swift will end up guessing one based on the
            # object name.
            content_type = None
        else:
            content_type = resp.headers.get('Content-Type')
>>>>>>> 9106b27f

    def _parse_user_manifest(self, req, upload_id):
        s3_etag_hasher = md5(usedforsecurity=False)
        manifest = []
        previous_number = 0
        try:
            xml = req.xml(MAX_COMPLETE_UPLOAD_BODY_SIZE)
            if not xml:
                raise InvalidRequest(msg='You must specify at least one part')
            if 'content-md5' in req.headers:
                # If an MD5 was provided, we need to verify it.
                # Note that S3Request already took care of translating to ETag
                if req.headers['etag'] != md5(
                        xml, usedforsecurity=False).hexdigest():
                    raise BadDigest(content_md5=req.headers['content-md5'])
                # We're only interested in the body here, in the
                # multipart-upload controller -- *don't* let it get
                # plumbed down to the object-server
                del req.headers['etag']

            complete_elem = fromstring(
                xml, 'CompleteMultipartUpload', self.logger)
            for part_elem in complete_elem.iterchildren('Part'):
                part_number = int(part_elem.find('./PartNumber').text)

                if part_number <= previous_number:
                    # duplicates check in mpu middleware
                    raise InvalidPartOrder(upload_id=upload_id)
                previous_number = part_number

                etag = normalize_etag(part_elem.find('./ETag').text)
                if etag is None:
                    raise InvalidPart(upload_id=upload_id,
                                      part_number=part_number,
                                      e_tag=etag)
                if len(etag) != 32 or any(c not in '0123456789abcdef'
                                          for c in etag):
                    raise InvalidPart(upload_id=upload_id,
                                      part_number=part_number,
                                      e_tag=etag)
                manifest.append({
                    'part_number': part_number,
                    'etag': etag})
                s3_etag_hasher.update(binascii.a2b_hex(etag))
        except (XMLSyntaxError, DocumentInvalid):
            # NB: our schema definitions catch uploads with no parts here
            raise MalformedXML()
        except ErrorResponse:
            raise
        except Exception as e:
            self.logger.error(e)
            raise

        s3_etag = '%s-%d' % (s3_etag_hasher.hexdigest(), len(manifest))
<<<<<<< HEAD
        return manifest, s3_etag

    @public
    @object_operation
    @check_container_existence
    def POST(self, req):
        """
        Handles Complete Multipart Upload.
        """
        upload_id = get_valid_upload_id(req)
        manifest, s3_etag = self._parse_user_manifest(req, upload_id)

        # TODO: do we want to have independent size checking for s3api vs
        #   native mpu? if so, we'll need mpu to pass on the callback from slo
        # too_small_message = ('s3api requires that each segment be at least '
        #                      '%d bytes' % self.conf.min_segment_size)
        #
        # def size_checker(manifest):
        #     # Check the size of each segment except the last and make sure
        #     # they are all more than the minimum upload chunk size.
        #     # Note that we need to use the *internal* keys, since we're
        #     # looking at the manifest that's about to be written.
        #     return [
        #         (item['name'], too_small_message)
        #         for item in manifest[:-1]
        #         if item and item['bytes'] < self.conf.min_segment_size]
        #
        # req.environ['swift.callback.slo_manifest_hook'] = size_checker
=======
        s3_etag_header = sysmeta_header('object', 'etag')
        # This header should only already be present if the upload marker
        # has been cleaned up and the current target uses the same upload-id
        already_uploaded_s3_etag = resp.sysmeta_headers.get(s3_etag_header)
        if already_uploaded_s3_etag == s3_etag:
            # If the segments to use haven't changed, the work is already done
            return HTTPOk(body=_make_complete_body(req, s3_etag, False),
                          content_type='application/xml')
        elif already_uploaded_s3_etag:
            # If the header's present but *doesn't* match, upload-id is
            # no longer valid
            raise NoSuchUpload(upload_id=upload_id)
        headers[s3_etag_header] = s3_etag
        # Leave base header value blank; SLO will populate
        c_etag = '; s3_etag=%s' % s3_etag
        headers[get_container_update_override_key('etag')] = c_etag

        too_small_message = ('s3api requires that each segment be at least '
                             '%d bytes' % self.conf.min_segment_size)

        def size_checker(manifest):
            # Check the size of each segment except the last and make sure
            # they are all more than the minimum upload chunk size.
            # Note that we need to use the *internal* keys, since we're
            # looking at the manifest that's about to be written.
            return [
                (item['name'], too_small_message)
                for item in manifest[:-1]
                if item and item['bytes'] < self.conf.min_segment_size]

        req.environ['swift.callback.slo_manifest_hook'] = size_checker
>>>>>>> 9106b27f
        start_time = time.time()

        def response_iter():
            # NB: XML requires that the XML declaration, if present, be at the
            # very start of the document. Clients *will* call us out on not
            # being valid XML if we pass through whitespace before it.
            # Track whether we've sent anything yet so we can yield out that
            # declaration *first*
            yielded_anything = False

            try:
                try:
                    # TODO: add support for versioning
                    post_resp = req.get_response(
                        self.app, 'POST', body=json.dumps(manifest),
                        query={'upload-id': upload_id})
                    if post_resp.status_int == 202:
                        body = []
                        post_resp.fix_conditional_response()
                        for chunk in post_resp.response_iter:
                            if not chunk.strip():
                                if time.time() - start_time < 10:
                                    # Include some grace period to keep
                                    # ceph-s3tests happy
                                    continue
                                if not yielded_anything:
                                    yield (b'<?xml version="1.0" '
                                           b'encoding="UTF-8"?>\n')
                                yielded_anything = True
                                yield chunk
                                continue
                            body.append(chunk)
                        body = json.loads(b''.join(body))
<<<<<<< HEAD
                        if body['Response Status'] not in ('201 Created',
                                                           '202 Accepted'):
                            # swift will return 202 if the backends respond 409
                            # to the mpu PUT e.g. if the mpu PUT timestamp is
                            # older than on-disk state
=======
                        if body['Response Status'] == \
                                '412 Precondition Failed':
                            raise PreconditionFailed
                        elif body['Response Status'] != '201 Created':
>>>>>>> 9106b27f
                            for seg, err in body['Errors']:
                                if MPUSloCallbackHandler.ERROR_MSG in err:
                                    raise EntityTooSmall()
                                elif err in ('Etag Mismatch', '404 Not Found'):
                                    raise InvalidPart(upload_id=upload_id)
                            raise InvalidRequest(
                                status=body['Response Status'],
                                msg='\n'.join(': '.join(err)
                                              for err in body['Errors']))
                except InvalidRequest as err_resp:
                    msg = err_resp._msg
                    if MPUSloCallbackHandler.ERROR_MSG in msg:
                        raise EntityTooSmall(msg)
                    elif ', Etag Mismatch' in msg:
                        raise InvalidPart(upload_id=upload_id)
                    elif ', 404 Not Found' in msg:
                        raise InvalidPart(upload_id=upload_id)
                    else:
                        raise

                yield _make_complete_body(req, s3_etag, yielded_anything)
            except ErrorResponse as err_resp:
                if yielded_anything:
                    err_resp.xml_declaration = False
                    yield b'\n'
                else:
                    # Oh good, we can still change HTTP status code, too!
                    resp.status = err_resp.status
                for chunk in err_resp({}, lambda *a: None):
                    yield chunk

        resp = HTTPOk()  # assume we're good for now... but see above!
        resp.app_iter = reiterate(response_iter())
        resp.content_type = "application/xml"

        return resp<|MERGE_RESOLUTION|>--- conflicted
+++ resolved
@@ -75,18 +75,9 @@
     bucket_operation, object_operation, check_container_existence
 from swift.common.middleware.s3api.s3response import InvalidArgument, \
     ErrorResponse, MalformedXML, BadDigest, KeyTooLongError, \
-<<<<<<< HEAD
     InvalidPart, EntityTooSmall, InvalidPartOrder, InvalidRequest, HTTPOk, \
-    NoSuchUpload, NoSuchBucket
+    NoSuchUpload, NoSuchBucket, PreconditionFailed, S3NotImplemented
 from swift.common.middleware.s3api.utils import S3Timestamp, sysmeta_header
-=======
-    InvalidPart, BucketAlreadyExists, EntityTooSmall, InvalidPartOrder, \
-    InvalidRequest, HTTPOk, HTTPNoContent, NoSuchKey, NoSuchUpload, \
-    NoSuchBucket, BucketAlreadyOwnedByYou, ServiceUnavailable, \
-    PreconditionFailed, S3NotImplemented
-from swift.common.middleware.s3api.utils import unique_id, \
-    MULTIUPLOAD_SUFFIX, S3Timestamp, sysmeta_header
->>>>>>> 9106b27f
 from swift.common.middleware.s3api.etree import Element, SubElement, \
     fromstring, tostring, XMLSyntaxError, DocumentInvalid
 
@@ -491,95 +482,9 @@
         """
         Handles Abort Multipart Upload.
         """
-<<<<<<< HEAD
         upload_id = get_valid_upload_id(req)
         query = {'upload-id': upload_id}
         return req.get_response(self.app, query=query)
-=======
-        upload_id = get_param(req, 'uploadId')
-        _get_upload_info(req, self.app, upload_id)
-
-        # First check to see if this multi-part upload was already
-        # completed.  Look in the primary container, if the object exists,
-        # then it was completed and we return an error here.
-        container = req.container_name + MULTIUPLOAD_SUFFIX
-        obj = '%s/%s' % (req.object_name, upload_id)
-        req.get_response(self.app, container=container, obj=obj)
-
-        # The completed object was not found so this
-        # must be a multipart upload abort.
-        # We must delete any uploaded segments for this UploadID and then
-        # delete the object in the main container as well
-        object_name = wsgi_to_str(req.object_name)
-        query = {
-            'format': 'json',
-            'prefix': '%s/%s/' % (object_name, upload_id),
-            'delimiter': '/',
-        }
-
-        resp = req.get_response(self.app, 'GET', container, '', query=query)
-
-        #  Iterate over the segment objects and delete them individually
-        objects = json.loads(resp.body)
-        while objects:
-            for o in objects:
-                container = req.container_name + MULTIUPLOAD_SUFFIX
-                obj = bytes_to_wsgi(o['name'].encode('utf-8'))
-                req.get_response(self.app, container=container, obj=obj)
-            query['marker'] = objects[-1]['name']
-            resp = req.get_response(self.app, 'GET', container, '',
-                                    query=query)
-            objects = json.loads(resp.body)
-
-        return HTTPNoContent()
-
-    @public
-    @object_operation
-    @check_container_existence
-    def POST(self, req):
-        """
-        Handles Complete Multipart Upload.
-        """
-        upload_id = get_param(req, 'uploadId')
-        # Check for conditional requests before getting upload info so the
-        # headers can't bleed into the HEAD
-        if req.headers.get('If-None-Match', '*') != '*' or any(
-                h in req.headers for h in (
-                    'If-Match', 'If-Modified-Since', 'If-Unmodified-Since')):
-            raise S3NotImplemented(
-                'Conditional uploads are not supported.')
-
-        resp, is_marker = _get_upload_info(req, self.app, upload_id)
-        if (is_marker and
-                resp.sw_headers.get('X-Backend-Timestamp') >= Timestamp.now()):
-            # Somehow the marker was created in the future w.r.t. this thread's
-            # clock. The manifest PUT may succeed but the subsequent marker
-            # DELETE will fail, so don't attempt either.
-            raise ServiceUnavailable
-
-        headers = {'Accept': 'application/json',
-                   sysmeta_header('object', 'upload-id'): upload_id}
-        for key, val in resp.headers.items():
-            _key = key.lower()
-            if _key.startswith('x-amz-meta-'):
-                headers['x-object-meta-' + _key[11:]] = val
-            elif _key in ('content-encoding', 'content-language',
-                          'content-disposition', 'expires', 'cache-control'):
-                headers[key] = val
-
-        hct_header = sysmeta_header('object', 'has-content-type')
-        if resp.sysmeta_headers.get(hct_header) == 'yes':
-            content_type = resp.sysmeta_headers.get(
-                sysmeta_header('object', 'content-type'))
-        elif hct_header in resp.sysmeta_headers:
-            # has-content-type is present but false, so no content type was
-            # set on initial upload. In that case, we won't set one on our
-            # PUT request. Swift will end up guessing one based on the
-            # object name.
-            content_type = None
-        else:
-            content_type = resp.headers.get('Content-Type')
->>>>>>> 9106b27f
 
     def _parse_user_manifest(self, req, upload_id):
         s3_etag_hasher = md5(usedforsecurity=False)
@@ -634,7 +539,6 @@
             raise
 
         s3_etag = '%s-%d' % (s3_etag_hasher.hexdigest(), len(manifest))
-<<<<<<< HEAD
         return manifest, s3_etag
 
     @public
@@ -645,6 +549,13 @@
         Handles Complete Multipart Upload.
         """
         upload_id = get_valid_upload_id(req)
+        # Check for conditional requests before getting upload info so the
+        # headers can't bleed into the HEAD
+        if req.headers.get('If-None-Match', '*') != '*' or any(
+                h in req.headers for h in (
+                    'If-Match', 'If-Modified-Since', 'If-Unmodified-Since')):
+            raise S3NotImplemented(
+                'Conditional uploads are not supported.')
         manifest, s3_etag = self._parse_user_manifest(req, upload_id)
 
         # TODO: do we want to have independent size checking for s3api vs
@@ -663,39 +574,6 @@
         #         if item and item['bytes'] < self.conf.min_segment_size]
         #
         # req.environ['swift.callback.slo_manifest_hook'] = size_checker
-=======
-        s3_etag_header = sysmeta_header('object', 'etag')
-        # This header should only already be present if the upload marker
-        # has been cleaned up and the current target uses the same upload-id
-        already_uploaded_s3_etag = resp.sysmeta_headers.get(s3_etag_header)
-        if already_uploaded_s3_etag == s3_etag:
-            # If the segments to use haven't changed, the work is already done
-            return HTTPOk(body=_make_complete_body(req, s3_etag, False),
-                          content_type='application/xml')
-        elif already_uploaded_s3_etag:
-            # If the header's present but *doesn't* match, upload-id is
-            # no longer valid
-            raise NoSuchUpload(upload_id=upload_id)
-        headers[s3_etag_header] = s3_etag
-        # Leave base header value blank; SLO will populate
-        c_etag = '; s3_etag=%s' % s3_etag
-        headers[get_container_update_override_key('etag')] = c_etag
-
-        too_small_message = ('s3api requires that each segment be at least '
-                             '%d bytes' % self.conf.min_segment_size)
-
-        def size_checker(manifest):
-            # Check the size of each segment except the last and make sure
-            # they are all more than the minimum upload chunk size.
-            # Note that we need to use the *internal* keys, since we're
-            # looking at the manifest that's about to be written.
-            return [
-                (item['name'], too_small_message)
-                for item in manifest[:-1]
-                if item and item['bytes'] < self.conf.min_segment_size]
-
-        req.environ['swift.callback.slo_manifest_hook'] = size_checker
->>>>>>> 9106b27f
         start_time = time.time()
 
         def response_iter():
@@ -729,18 +607,14 @@
                                 continue
                             body.append(chunk)
                         body = json.loads(b''.join(body))
-<<<<<<< HEAD
-                        if body['Response Status'] not in ('201 Created',
-                                                           '202 Accepted'):
+                        if body['Response Status'] == \
+                                '412 Precondition Failed':
+                            raise PreconditionFailed
+                        elif body['Response Status'] not in ('201 Created',
+                                                             '202 Accepted'):
                             # swift will return 202 if the backends respond 409
                             # to the mpu PUT e.g. if the mpu PUT timestamp is
                             # older than on-disk state
-=======
-                        if body['Response Status'] == \
-                                '412 Precondition Failed':
-                            raise PreconditionFailed
-                        elif body['Response Status'] != '201 Created':
->>>>>>> 9106b27f
                             for seg, err in body['Errors']:
                                 if MPUSloCallbackHandler.ERROR_MSG in err:
                                     raise EntityTooSmall()
