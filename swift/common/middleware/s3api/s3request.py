# Copyright (c) 2014 OpenStack Foundation.
#
# Licensed under the Apache License, Version 2.0 (the "License");
# you may not use this file except in compliance with the License.
# You may obtain a copy of the License at
#
#    http://www.apache.org/licenses/LICENSE-2.0
#
# Unless required by applicable law or agreed to in writing, software
# distributed under the License is distributed on an "AS IS" BASIS,
# WITHOUT WARRANTIES OR CONDITIONS OF ANY KIND, either express or
# implied.
# See the License for the specific language governing permissions and
# limitations under the License.

import base64
import binascii
from collections import defaultdict, OrderedDict
import contextlib
from email.header import Header
from hashlib import sha1, sha256
import hmac
import re
# pylint: disable-msg=import-error
from urllib.parse import quote, unquote, parse_qsl
import string

<<<<<<< HEAD
from swift.common.middleware.mpu import MPU_INVALID_UPLOAD_ID_MSG, \
    MPU_NO_SUCH_UPLOAD_ID_MSG
from swift.common.utils import split_path, json, close_if_possible, md5, \
    streq_const_time, InputProxy, get_policy_index, list_from_csv
=======
from swift.common.utils import split_path, json, md5, streq_const_time, \
    close_if_possible, InputProxy, get_policy_index, list_from_csv, \
    strict_b64decode, base64_str, checksum
>>>>>>> a1f7a1e8
from swift.common.registry import get_swift_info
from swift.common import swob
from swift.common.http import HTTP_OK, HTTP_CREATED, HTTP_ACCEPTED, \
    HTTP_NO_CONTENT, HTTP_UNAUTHORIZED, HTTP_FORBIDDEN, HTTP_NOT_FOUND, \
    HTTP_CONFLICT, HTTP_UNPROCESSABLE_ENTITY, HTTP_REQUEST_ENTITY_TOO_LARGE, \
    HTTP_PARTIAL_CONTENT, HTTP_NOT_MODIFIED, HTTP_PRECONDITION_FAILED, \
    HTTP_REQUESTED_RANGE_NOT_SATISFIABLE, HTTP_LENGTH_REQUIRED, \
    HTTP_BAD_REQUEST, HTTP_REQUEST_TIMEOUT, HTTP_SERVICE_UNAVAILABLE, \
    HTTP_TOO_MANY_REQUESTS, HTTP_RATE_LIMITED, is_success, \
    HTTP_CLIENT_CLOSED_REQUEST

from swift.common.constraints import check_utf8
from swift.proxy.controllers.base import get_container_info
from swift.common.request_helpers import check_path_header

from swift.common.middleware.s3api.controllers import ServiceController, \
    ObjectController, AclController, MultiObjectDeleteController, \
    LocationController, LoggingStatusController, PartController, \
    UploadController, UploadsController, VersioningController, \
    UnsupportedController, S3AclController, BucketController, \
    TaggingController, ObjectLockController
from swift.common.middleware.s3api.s3response import AccessDenied, \
    InvalidArgument, InvalidDigest, BucketAlreadyOwnedByYou, \
    RequestTimeTooSkewed, S3Response, SignatureDoesNotMatch, \
    BucketAlreadyExists, BucketNotEmpty, EntityTooLarge, \
    InternalError, NoSuchBucket, NoSuchKey, PreconditionFailed, InvalidRange, \
    MissingContentLength, InvalidStorageClass, S3NotImplemented, InvalidURI, \
    MalformedXML, InvalidRequest, RequestTimeout, InvalidBucketName, \
    BadDigest, AuthorizationHeaderMalformed, SlowDown, \
    AuthorizationQueryParametersError, ServiceUnavailable, BrokenMPU, \
    XAmzContentSHA256Mismatch, IncompleteBody, InvalidChunkSizeError, \
    InvalidPartNumber, InvalidPartArgument, MalformedTrailerError, \
    NoSuchUpload
from swift.common.middleware.s3api.exception import NotS3Request, \
    S3InputError, S3InputSizeError, S3InputIncomplete, \
    S3InputChunkSignatureMismatch, S3InputChunkTooSmall, \
    S3InputMalformedTrailer, S3InputMissingSecret, \
    S3InputSHA256Mismatch, S3InputChecksumMismatch, \
    S3InputChecksumTrailerInvalid
from swift.common.middleware.s3api.utils import utf8encode, \
    S3Timestamp, mktime
from swift.common.middleware.s3api.subresource import decode_acl, encode_acl
from swift.common.middleware.s3api.utils import sysmeta_header, \
    validate_bucket_name, Config
from swift.common.middleware.s3api.acl_utils import handle_acl_header


# List of sub-resources that must be maintained as part of the HMAC
# signature string.
ALLOWED_SUB_RESOURCES = sorted([
    'acl', 'delete', 'lifecycle', 'location', 'logging', 'notification',
    'partNumber', 'policy', 'requestPayment', 'torrent', 'uploads', 'uploadId',
    'versionId', 'versioning', 'versions', 'website',
    'response-cache-control', 'response-content-disposition',
    'response-content-encoding', 'response-content-language',
    'response-content-type', 'response-expires', 'cors', 'tagging', 'restore',
    'object-lock'
])


MAX_32BIT_INT = 2147483647
SIGV2_TIMESTAMP_FORMAT = '%Y-%m-%dT%H:%M:%S'
SIGV4_X_AMZ_DATE_FORMAT = '%Y%m%dT%H%M%SZ'
SIGV4_CHUNK_MIN_SIZE = 8192
SERVICE = 's3'  # useful for mocking out in tests


CHECKSUMS_BY_HEADER = {
    'x-amz-checksum-crc32': checksum.crc32,
    'x-amz-checksum-crc32c': checksum.crc32c,
    'x-amz-checksum-crc64nvme': checksum.crc64nvme,
    'x-amz-checksum-sha1': sha1,
    'x-amz-checksum-sha256': sha256,
}


def _get_checksum_hasher(header):
    try:
        return CHECKSUMS_BY_HEADER[header]()
    except (KeyError, NotImplementedError):
        raise S3NotImplemented('The %s algorithm is not supported.' % header)


def _validate_checksum_value(checksum_hasher, b64digest):
    return strict_b64decode(
        b64digest,
        exact_size=checksum_hasher.digest_size,
    )


def _validate_checksum_header_cardinality(num_checksum_headers,
                                          headers_and_trailer=False):
    if num_checksum_headers > 1:
        # inconsistent messaging for AWS compatibility...
        msg = 'Expecting a single x-amz-checksum- header'
        if not headers_and_trailer:
            msg += '. Multiple checksum Types are not allowed.'
        raise InvalidRequest(msg)


def _is_streaming(aws_sha256):
    return aws_sha256 in (
        'STREAMING-UNSIGNED-PAYLOAD-TRAILER',
        'STREAMING-AWS4-HMAC-SHA256-PAYLOAD',
        'STREAMING-AWS4-HMAC-SHA256-PAYLOAD-TRAILER',
        'STREAMING-AWS4-ECDSA-P256-SHA256-PAYLOAD',
        'STREAMING-AWS4-ECDSA-P256-SHA256-PAYLOAD-TRAILER',
    )


def _header_strip(value):
    # S3 seems to strip *all* control characters
    if value is None:
        return None
    stripped = _header_strip.re.sub('', value)
    if value and not stripped:
        # If there's nothing left after stripping,
        # behave as though it wasn't provided
        return None
    return stripped


_header_strip.re = re.compile('^[\x00-\x20]*|[\x00-\x20]*$')


def _header_acl_property(resource):
    """
    Set and retrieve the acl in self.headers
    """

    def getter(self):
        return getattr(self, '_%s' % resource)

    def setter(self, value):
        self.headers.update(encode_acl(resource, value))
        setattr(self, '_%s' % resource, value)

    def deleter(self):
        self.headers[sysmeta_header(resource, 'acl')] = ''

    return property(getter, setter, deleter,
                    doc='Get and set the %s acl property' % resource)


class HashingInput(InputProxy):
    """
    wsgi.input wrapper to verify the SHA256 of the input as it's read.
    """

    def __init__(self, wsgi_input, content_length, expected_hex_hash):
        super().__init__(wsgi_input)
        self._expected_length = content_length
        self._hasher = sha256()
        self._expected_hash = expected_hex_hash
        if content_length == 0 and \
                self._hasher.hexdigest() != self._expected_hash.lower():
            self.close()
            raise XAmzContentSHA256Mismatch(
                client_computed_content_s_h_a256=self._expected_hash,
                s3_computed_content_s_h_a256=self._hasher.hexdigest(),
            )

    def chunk_update(self, chunk, eof, *args, **kwargs):
        # Note that "chunk" is just whatever was read from the input; this
        # says nothing about whether the underlying stream uses aws-chunked
        self._hasher.update(chunk)

        if self.bytes_received < self._expected_length:
            error = eof
        elif self.bytes_received == self._expected_length:
            error = self._hasher.hexdigest() != self._expected_hash.lower()
        else:
            error = True

        if error:
            self.close()
            # Since we don't return the last chunk, the PUT never completes
            raise S3InputSHA256Mismatch(
                self._expected_hash,
                self._hasher.hexdigest())

        return chunk


class ChecksummingInput(InputProxy):
    """
    wsgi.input wrapper to calculate the X-Amz-Checksum-* of the input as it's
    read. The calculated value is checked against an expected value that is
    sent in either the request headers or trailers. To allow for the latter,
    the expected value is lazy fetched once the input has been read.

    :param wsgi_input: file-like object to be wrapped.
    :param content_length: the expected number of bytes to be read.
    :param checksum_hasher: a hasher to calculate the checksum of read bytes.
    :param checksum_key: the name of the header or trailer that will have
        the expected checksum value to be checked.
    :param checksum_source: a dict that will have the ``checksum_key``.
    """

    def __init__(self, wsgi_input, content_length, checksum_hasher,
                 checksum_key, checksum_source):
        super().__init__(wsgi_input)
        self._expected_length = content_length
        self._checksum_hasher = checksum_hasher
        self._checksum_key = checksum_key
        self._checksum_source = checksum_source

    def chunk_update(self, chunk, eof, *args, **kwargs):
        # Note that "chunk" is just whatever was read from the input; this
        # says nothing about whether the underlying stream uses aws-chunked
        self._checksum_hasher.update(chunk)
        if self.bytes_received < self._expected_length:
            # wrapped input is likely to have timed out before this clause is
            # reached with eof==True, but just in case...
            error = eof
        elif self.bytes_received == self._expected_length:
            # Lazy fetch checksum value because it may have come in trailers
            b64digest = self._checksum_source.get(self._checksum_key)
            try:
                expected_raw_checksum = _validate_checksum_value(
                    self._checksum_hasher, b64digest)
            except ValueError:
                # If the checksum value came in a header then it would have
                # been validated before the body was read, so if the validation
                # fails here then we can infer that the checksum value came in
                # a trailer. The S3InputChecksumTrailerInvalid raised here will
                # propagate all the way back up the middleware stack to s3api
                # where it is caught and translated to an InvalidRequest.
                raise S3InputChecksumTrailerInvalid(self._checksum_key)
            error = self._checksum_hasher.digest() != expected_raw_checksum
        else:
            # the underlying wsgi.Input stops reading at content-length so we
            # don't expect to reach this clause, but just in case...
            error = True

        if error:
            self.close()
            # Since we don't return the last chunk, the PUT never completes
            raise S3InputChecksumMismatch(self._checksum_hasher.name.upper())
        return chunk


class ChunkReader(InputProxy):
    """
    wsgi.input wrapper to read a single chunk from an aws-chunked input and
    validate its signature.

    :param wsgi_input: a wsgi input.
    :param chunk_size: number of bytes to read.
    :param validator: function to call to validate the chunk's content.
    :param chunk_params: string of params from the chunk's header.
    """
    def __init__(self, wsgi_input, chunk_size, validator, chunk_params):
        super().__init__(wsgi_input)
        self.chunk_size = chunk_size
        self._validator = validator
        if self._validator is None:
            self._signature = None
        else:
            self._signature = self._parse_chunk_signature(chunk_params)
        self._sha256 = sha256()

    def _parse_chunk_signature(self, chunk_params):
        if not chunk_params:
            raise S3InputIncomplete
        start, _, chunk_sig = chunk_params.partition('=')
        if start.strip() != 'chunk-signature':
            # Call the validator to update the string to sign
            self._validator('', '')
            raise S3InputChunkSignatureMismatch
        if ';' in chunk_sig:
            raise S3InputIncomplete
        chunk_sig = chunk_sig.strip()
        if not chunk_sig:
            raise S3InputIncomplete
        return chunk_sig

    @property
    def to_read(self):
        return self.chunk_size - self.bytes_received

    def read(self, size=None, *args, **kwargs):
        if size is None or size < 0 or size > self.to_read:
            size = self.to_read
        return super().read(size)

    def readline(self, size=None, *args, **kwargs):
        if size is None or size < 0 or size > self.to_read:
            size = self.to_read
        return super().readline(size)

    def chunk_update(self, chunk, eof, *args, **kwargs):
        # Note that "chunk" is just whatever was read from the input
        self._sha256.update(chunk)
        if self.bytes_received == self.chunk_size:
            if self._validator and not self._validator(
                    self._sha256.hexdigest(), self._signature):
                self.close()
                raise S3InputChunkSignatureMismatch
        return chunk


class StreamingInput:
    """
    wsgi.input wrapper to read a chunked input, verifying each chunk as it's
    read. Once all chunks have been read, any trailers are read.

    :param input: a wsgi input.
    :param decoded_content_length: the number of payload bytes expected to be
        extracted from chunks.
    :param expected_trailers: the set of trailer names expected.
    :param sig_checker: an instance of SigCheckerV4 that will be called to
        verify each chunk's signature.
    """
    def __init__(self, input, decoded_content_length,
                 expected_trailers, sig_checker):
        self._input = input
        self._decoded_content_length = decoded_content_length
        self._expected_trailers = expected_trailers
        self._sig_checker = sig_checker
        # Length of the payload remaining; i.e., number of bytes a caller
        # still expects to be able to read. Once exhausted, we should be
        # exactly at the trailers (if present)
        self._to_read = decoded_content_length
        # Reader for the current chunk that's in progress
        self._chunk_reader = None
        # Track the chunk number, for error messages
        self._chunk_number = 0
        # Track the size of the most recently read chunk. AWS enforces an 8k
        # min chunk size (except the final chunk)
        self._last_chunk_size = None
        # When True, we've read the payload, but not necessarily the trailers
        self._completed_payload = False
        # When True, we've read the trailers
        self._completed_trailers = False
        # Any trailers present after the payload (not available until after
        # caller has read full payload; i.e., until after _to_read is 0)
        self.trailers = {}

    def _read_chunk_header(self):
        """
        Read a chunk header, reading at most one line from the raw input.

        Parse out the next chunk size and any other params.

        :returns: a tuple of (chunk_size, chunk_params). chunk_size is an int,
            chunk_params is string.
        """
        self._chunk_number += 1
        chunk_header = swob.bytes_to_wsgi(self._input.readline())
        if chunk_header[-2:] != '\r\n':
            raise S3InputIncomplete('invalid chunk header: %s' % chunk_header)
        chunk_size, _, chunk_params = chunk_header[:-2].partition(';')

        try:
            chunk_size = int(chunk_size, 16)
            if chunk_size < 0:
                raise ValueError
        except ValueError:
            raise S3InputIncomplete('invalid chunk header: %s' % chunk_header)

        if self._last_chunk_size is not None and \
                self._last_chunk_size < SIGV4_CHUNK_MIN_SIZE and \
                chunk_size != 0:
            raise S3InputChunkTooSmall(self._last_chunk_size,
                                       self._chunk_number)
        self._last_chunk_size = chunk_size

        if chunk_size > self._to_read:
            raise S3InputSizeError(
                self._decoded_content_length,
                self._decoded_content_length - self._to_read + chunk_size)
        return chunk_size, chunk_params

    def _read_payload(self, size, readline=False):
        bufs = []
        bytes_read = 0
        while not self._completed_payload and (
                bytes_read < size
                # Make sure we read the trailing zero-byte chunk at the end
                or self._to_read == 0):
            if self._chunk_reader is None:
                # OK, we're at the start of a new chunk
                chunk_size, chunk_params = self._read_chunk_header()
                self._chunk_reader = ChunkReader(
                    self._input,
                    chunk_size,
                    self._sig_checker and
                    self._sig_checker.check_chunk_signature,
                    chunk_params)
            if readline:
                buf = self._chunk_reader.readline(size - bytes_read)
            else:
                buf = self._chunk_reader.read(size - bytes_read)
            bufs.append(buf)
            if self._chunk_reader.to_read == 0:
                # If it's the final chunk, we're in (possibly empty) trailers
                # Otherwise, there's a CRLF chunk-separator
                if self._chunk_reader.chunk_size == 0:
                    self._completed_payload = True
                elif self._input.read(2) != b'\r\n':
                    raise S3InputIncomplete
                self._chunk_reader = None
            bytes_read += len(buf)
            self._to_read -= len(buf)
            if readline and buf[-1:] == b'\n':
                break
        return b''.join(bufs)

    def _read_trailers(self):
        if self._expected_trailers:
            for line in iter(self._input.readline, b''):
                if not line.endswith(b'\r\n'):
                    raise S3InputIncomplete
                if line == b'\r\n':
                    break
                key, _, value = swob.bytes_to_wsgi(line).partition(':')
                if key.lower() not in self._expected_trailers:
                    raise S3InputMalformedTrailer
                self.trailers[key.strip()] = value.strip()
            if 'x-amz-trailer-signature' in self._expected_trailers \
                    and 'x-amz-trailer-signature' not in self.trailers:
                raise S3InputIncomplete
            if set(self.trailers.keys()) != self._expected_trailers:
                raise S3InputMalformedTrailer
            if 'x-amz-trailer-signature' in self._expected_trailers \
                    and self._sig_checker is not None:
                if not self._sig_checker.check_trailer_signature(
                        self.trailers):
                    raise S3InputChunkSignatureMismatch
                if len(self.trailers) == 1:
                    raise S3InputIncomplete
            # Now that we've read them, we expect no more
            self._expected_trailers = set()
        elif self._input.read(2) not in (b'', b'\r\n'):
            raise S3InputIncomplete

        self._completed_trailers = True

    def _read(self, size, readline=False):
        data = self._read_payload(size, readline)
        if self._completed_payload:
            if not self._completed_trailers:
                # read trailers, if present
                self._read_trailers()
            # At this point, we should have read everything; if we haven't,
            # that's an error
            if self._to_read:
                raise S3InputSizeError(
                    self._decoded_content_length,
                    self._decoded_content_length - self._to_read)
        return data

    def read(self, size=None):
        if size is None or size < 0 or size > self._to_read:
            size = self._to_read
        try:
            return self._read(size)
        except S3InputError:
            self.close()
            raise

    def readline(self, size=None):
        if size is None or size < 0 or size > self._to_read:
            size = self._to_read
        try:
            return self._read(size, True)
        except S3InputError:
            self.close()
            raise

    def close(self):
        close_if_possible(self._input)


class BaseSigChecker:
    def __init__(self, req):
        self.req = req
        self.signature = req.signature
        self.string_to_sign = self._string_to_sign()
        self._secret = None

    def _string_to_sign(self):
        raise NotImplementedError

    def _derive_secret(self, secret):
        return utf8encode(secret)

    def _check_signature(self):
        raise NotImplementedError

    def check_signature(self, secret):
        self._secret = self._derive_secret(secret)
        return self._check_signature()


class SigCheckerV2(BaseSigChecker):
    def _string_to_sign(self):
        """
        Create 'StringToSign' value in Amazon terminology for v2.
        """
        buf = [swob.wsgi_to_bytes(wsgi_str) for wsgi_str in [
            self.req.method,
            _header_strip(self.req.headers.get('Content-MD5')) or '',
            _header_strip(self.req.headers.get('Content-Type')) or '']]

        if 'headers_raw' in self.req.environ:  # eventlet >= 0.19.0
            # See https://github.com/eventlet/eventlet/commit/67ec999
            amz_headers = defaultdict(list)
            for key, value in self.req.environ['headers_raw']:
                key = key.lower()
                if not key.startswith('x-amz-'):
                    continue
                amz_headers[key.strip()].append(value.strip())
            amz_headers = dict((key, ','.join(value))
                               for key, value in amz_headers.items())
        else:  # mostly-functional fallback
            amz_headers = dict((key.lower(), value)
                               for key, value in self.req.headers.items()
                               if key.lower().startswith('x-amz-'))

        if self.req._is_header_auth:
            if 'x-amz-date' in amz_headers:
                buf.append(b'')
            elif 'Date' in self.req.headers:
                buf.append(swob.wsgi_to_bytes(self.req.headers['Date']))
        elif self.req._is_query_auth:
            buf.append(swob.wsgi_to_bytes(self.req.params['Expires']))
        else:
            # Should have already raised NotS3Request in _parse_auth_info,
            # but as a sanity check...
            raise AccessDenied(reason='not_s3')

        for key, value in sorted(amz_headers.items()):
            buf.append(swob.wsgi_to_bytes("%s:%s" % (key, value)))

        path = self.req._canonical_uri()
        if self.req.query_string:
            path += '?' + self.req.query_string
        params = []
        if '?' in path:
            path, args = path.split('?', 1)
            for key, value in sorted(self.req.params.items()):
                if key in ALLOWED_SUB_RESOURCES:
                    params.append('%s=%s' % (key, value) if value else key)
        if params:
            buf.append(swob.wsgi_to_bytes('%s?%s' % (path, '&'.join(params))))
        else:
            buf.append(swob.wsgi_to_bytes(path))
        return b'\n'.join(buf)

    def _check_signature(self):
        valid_signature = base64_str(
            hmac.new(self._secret, self.string_to_sign, sha1).digest())
        return streq_const_time(self.signature, valid_signature)


class SigCheckerV4(BaseSigChecker):
    def __init__(self, req):
        super().__init__(req)
        self._all_chunk_signatures_valid = True

    def _string_to_sign(self):
        return b'\n'.join([
            b'AWS4-HMAC-SHA256',
            self.req.timestamp.amz_date_format.encode('ascii'),
            '/'.join(self.req.scope.values()).encode('utf8'),
            sha256(self.req._canonical_request()).hexdigest().encode('ascii')])

    def _derive_secret(self, secret):
        derived_secret = b'AWS4' + super()._derive_secret(secret)
        for scope_piece in self.req.scope.values():
            derived_secret = hmac.new(
                derived_secret, scope_piece.encode('utf8'), sha256).digest()
        return derived_secret

    def _check_signature(self):
        if self._secret is None:
            raise S3InputMissingSecret
        valid_signature = hmac.new(
            self._secret, self.string_to_sign, sha256).hexdigest()
        return streq_const_time(self.signature, valid_signature)

    def _chunk_string_to_sign(self, data_sha256):
        """
        Create 'ChunkStringToSign' value in Amazon terminology for v4.
        """
        return b'\n'.join([
            b'AWS4-HMAC-SHA256-PAYLOAD',
            self.req.timestamp.amz_date_format.encode('ascii'),
            '/'.join(self.req.scope.values()).encode('utf8'),
            self.signature.encode('utf8'),
            sha256(b'').hexdigest().encode('utf8'),
            data_sha256.encode('utf8')
        ])

    def check_chunk_signature(self, chunk_sha256, signature):
        """
        Check the validity of a chunk's signature.

        This method verifies the signature of a given chunk using its SHA-256
        hash. It updates the string to sign and the current signature, then
        checks if the signature is valid. If any chunk signature is invalid,
        it returns False.

        :param chunk_sha256: (str) The SHA-256 hash of the chunk.
        :param signature: (str) The signature to be verified.
        :returns: True if all chunk signatures are valid, False otherwise.
        """
        if not self._all_chunk_signatures_valid:
            return False
        # NB: string_to_sign is calculated using the previous signature
        self.string_to_sign = self._chunk_string_to_sign(chunk_sha256)
        # So we have to update the signature to compare against *after*
        # the string-to-sign
        self.signature = signature
        self._all_chunk_signatures_valid &= self._check_signature()
        return self._all_chunk_signatures_valid

    def _trailer_string_to_sign(self, trailers):
        """
        Create 'TrailerChunkStringToSign' value in Amazon terminology for v4.
        """
        canonical_trailers = swob.wsgi_to_bytes(''.join(
            f'{key}:{value}\n'
            for key, value in sorted(
                trailers.items(),
                key=lambda kvp: swob.wsgi_to_bytes(kvp[0]).lower(),
            )
            if key != 'x-amz-trailer-signature'
        ))
        if not canonical_trailers:
            canonical_trailers = b'\n'
        return b'\n'.join([
            b'AWS4-HMAC-SHA256-TRAILER',
            self.req.timestamp.amz_date_format.encode('ascii'),
            '/'.join(self.req.scope.values()).encode('utf8'),
            self.signature.encode('utf8'),
            sha256(canonical_trailers).hexdigest().encode('utf8'),
        ])

    def check_trailer_signature(self, trailers):
        """
        Check the validity of a chunk's signature.

        This method verifies the trailers received after the main payload.

        :param trailers: (dict[str, str]) The trailers received.
        :returns: True if x-amz-trailer-signature is valid, False otherwise.
        """
        if not self._all_chunk_signatures_valid:
            # if there was a breakdown earlier, this can't be right
            return False
        # NB: string_to_sign is calculated using the previous signature
        self.string_to_sign = self._trailer_string_to_sign(trailers)
        # So we have to update the signature to compare against *after*
        # the string-to-sign
        self.signature = trailers['x-amz-trailer-signature']
        self._all_chunk_signatures_valid &= self._check_signature()
        return self._all_chunk_signatures_valid


def _parse_credential(credential_string):
    """
    Parse an AWS credential string into its components.

    This method splits the given credential string into its constituent parts:
    access key ID, date, AWS region, AWS service, and terminal identifier.
    The credential string must follow the format:
    <access-key-id>/<date>/<AWS-region>/<AWS-service>/aws4_request.

    :param credential_string: (str) The AWS credential string to be parsed.
    :raises AccessDenied: If the credential string is invalid or does not
        follow the required format.
    :returns: A dict containing the parsed components of the credential string.
    """
    parts = credential_string.split("/")
    # credential must be in following format:
    # <access-key-id>/<date>/<AWS-region>/<AWS-service>/aws4_request
    if not parts[0] or len(parts) != 5:
        raise AccessDenied(reason='invalid_credential')
    return dict(zip(['access', 'date', 'region', 'service', 'terminal'],
                    parts))


class SigV4Mixin(object):
    """
    A request class mixin to provide S3 signature v4 functionality
    """

    @property
    def _is_query_auth(self):
        return 'X-Amz-Credential' in self.params

    @property
    def _is_x_amz_content_sha256_required(self):
        return not self._is_query_auth

    @property
    def timestamp(self):
        """
        Return timestamp string according to the auth type
        The difference from v2 is v4 have to see 'X-Amz-Date' even though
        it's query auth type.
        """
        if not self._timestamp:
            try:
                if self._is_query_auth and 'X-Amz-Date' in self.params:
                    # NOTE(andrey-mp): Date in Signature V4 has different
                    # format
                    timestamp = mktime(
                        self.params['X-Amz-Date'], SIGV4_X_AMZ_DATE_FORMAT)
                else:
                    if self.headers.get('X-Amz-Date'):
                        timestamp = mktime(
                            self.headers.get('X-Amz-Date'),
                            SIGV4_X_AMZ_DATE_FORMAT)
                    else:
                        timestamp = mktime(self.headers.get('Date'))
            except (ValueError, TypeError):
                raise AccessDenied('AWS authentication requires a valid Date '
                                   'or x-amz-date header',
                                   reason='invalid_date')

            if timestamp < 0:
                raise AccessDenied('AWS authentication requires a valid Date '
                                   'or x-amz-date header',
                                   reason='invalid_date')

            try:
                self._timestamp = S3Timestamp(timestamp)
            except ValueError:
                # Must be far-future; blame clock skew
                raise RequestTimeTooSkewed()

        return self._timestamp

    def _validate_expire_param(self):
        """
        Validate X-Amz-Expires in query parameter
        :raises: AccessDenied
        :raises: AuthorizationQueryParametersError
        :raises: AccessDenined
        """
        err = None
        try:
            expires = int(self.params['X-Amz-Expires'])
        except KeyError:
            raise AccessDenied(reason='invalid_expires')
        except ValueError:
            err = 'X-Amz-Expires should be a number'
        else:
            if expires < 0:
                err = 'X-Amz-Expires must be non-negative'
            elif expires >= 2 ** 63:
                err = 'X-Amz-Expires should be a number'
            elif expires > 604800:
                err = ('X-Amz-Expires must be less than a week (in seconds); '
                       'that is, the given X-Amz-Expires must be less than '
                       '604800 seconds')
        if err:
            raise AuthorizationQueryParametersError(err)

        if int(self.timestamp) + expires < S3Timestamp.now():
            raise AccessDenied('Request has expired', reason='expired')

    def _parse_query_authentication(self):
        """
        Parse v4 query authentication
        - version 4:
            'X-Amz-Credential' and 'X-Amz-Signature' should be in param
        :raises: AccessDenied
        :raises: AuthorizationHeaderMalformed
        """
        if self.params.get('X-Amz-Algorithm') != 'AWS4-HMAC-SHA256':
            raise InvalidArgument('X-Amz-Algorithm',
                                  self.params.get('X-Amz-Algorithm'))
        try:
            cred_param = _parse_credential(
                swob.wsgi_to_str(self.params['X-Amz-Credential']))
            sig = swob.wsgi_to_str(self.params['X-Amz-Signature'])
            if not sig:
                raise AccessDenied(reason='invalid_query_auth')
        except KeyError:
            raise AccessDenied(reason='invalid_query_auth')

        try:
            signed_headers = swob.wsgi_to_str(
                self.params['X-Amz-SignedHeaders'])
        except KeyError:
            # TODO: make sure if is it malformed request?
            raise AuthorizationHeaderMalformed()

        self._signed_headers = set(signed_headers.split(';'))

        invalid_messages = {
            'date': 'Invalid credential date "%s". This date is not the same '
                    'as X-Amz-Date: "%s".',
            'region': "Error parsing the X-Amz-Credential parameter; "
                    "the region '%s' is wrong; expecting '%s'",
            'service': 'Error parsing the X-Amz-Credential parameter; '
                    'incorrect service "%s". This endpoint belongs to "%s".',
            'terminal': 'Error parsing the X-Amz-Credential parameter; '
                    'incorrect terminal "%s". This endpoint uses "%s".',
        }
        for key in ('date', 'region', 'service', 'terminal'):
            if cred_param[key] != self.scope[key]:
                kwargs = {}
                if key == 'region':
                    # Allow lowercase region name
                    # for AWS .NET SDK compatibility
                    if not self.scope[key].islower() and \
                            cred_param[key] == self.scope[key].lower():
                        self.location = self.location.lower()
                        continue
                    kwargs = {'region': self.scope['region']}
                raise AuthorizationQueryParametersError(
                    invalid_messages[key] % (cred_param[key], self.scope[key]),
                    **kwargs)

        return cred_param['access'], sig

    def _parse_header_authentication(self):
        """
        Parse v4 header authentication
        - version 4:
            'X-Amz-Credential' and 'X-Amz-Signature' should be in param
        :raises: AccessDenied
        :raises: AuthorizationHeaderMalformed
        """

        auth_str = swob.wsgi_to_str(self.headers['Authorization'])
        cred_param = _parse_credential(auth_str.partition(
            "Credential=")[2].split(',')[0])
        sig = auth_str.partition("Signature=")[2].split(',')[0]
        if not sig:
            raise AccessDenied(reason='invalid_header_auth')
        signed_headers = auth_str.partition(
            "SignedHeaders=")[2].split(',', 1)[0]
        if not signed_headers:
            # TODO: make sure if is it Malformed?
            raise AuthorizationHeaderMalformed()

        invalid_messages = {
            'date': 'Invalid credential date "%s". This date is not the same '
                    'as X-Amz-Date: "%s".',
            'region': "The authorization header is malformed; the region '%s' "
                    "is wrong; expecting '%s'",
            'service': 'The authorization header is malformed; incorrect '
                    'service "%s". This endpoint belongs to "%s".',
            'terminal': 'The authorization header is malformed; incorrect '
                    'terminal "%s". This endpoint uses "%s".',
        }
        for key in ('date', 'region', 'service', 'terminal'):
            if cred_param[key] != self.scope[key]:
                kwargs = {}
                if key == 'region':
                    # Allow lowercase region name
                    # for AWS .NET SDK compatibility
                    if not self.scope[key].islower() and \
                            cred_param[key] == self.scope[key].lower():
                        self.location = self.location.lower()
                        continue
                    kwargs = {'region': self.scope['region']}
                raise AuthorizationHeaderMalformed(
                    invalid_messages[key] % (cred_param[key], self.scope[key]),
                    **kwargs)

        self._signed_headers = set(signed_headers.split(';'))

        return cred_param['access'], sig

    def _canonical_query_string(self):
        return '&'.join(
            '%s=%s' % (swob.wsgi_quote(key, safe='-_.~'),
                       swob.wsgi_quote(value, safe='-_.~'))
            for key, value in sorted(self.params.items())
            if key not in ('Signature', 'X-Amz-Signature')).encode('ascii')

    def _headers_to_sign(self):
        """
        Select the headers from the request that need to be included
        in the StringToSign.

        :return : dict of headers to sign, the keys are all lower case
        """
        if 'headers_raw' in self.environ:  # eventlet >= 0.19.0
            # See https://github.com/eventlet/eventlet/commit/67ec999
            headers_lower_dict = defaultdict(list)
            for key, value in self.environ['headers_raw']:
                headers_lower_dict[key.lower().strip()].append(
                    ' '.join(_header_strip(value or '').split()))
            headers_lower_dict = {k: ','.join(v)
                                  for k, v in headers_lower_dict.items()}
        else:  # mostly-functional fallback
            headers_lower_dict = dict(
                (k.lower().strip(), ' '.join(_header_strip(v or '').split()))
                for (k, v) in self.headers.items())

        if 'host' in headers_lower_dict and re.match(
                'Boto/2.[0-9].[0-2]',
                headers_lower_dict.get('user-agent', '')):
            # Boto versions < 2.9.3 strip the port component of the host:port
            # header, so detect the user-agent via the header and strip the
            # port if we detect an old boto version.
            headers_lower_dict['host'] = \
                headers_lower_dict['host'].split(':')[0]

        headers_to_sign = [
            (key, value) for key, value in sorted(headers_lower_dict.items())
            if swob.wsgi_to_str(key) in self._signed_headers]

        if len(headers_to_sign) != len(self._signed_headers):
            # NOTE: if we are missing the header suggested via
            # signed_header in actual header, it results in
            # SignatureDoesNotMatch in actual S3 so we can raise
            # the error immediately here to save redundant check
            # process.
            raise SignatureDoesNotMatch()

        return headers_to_sign

    def _canonical_uri(self):
        """
        It won't require bucket name in canonical_uri for v4.
        """
        return swob.wsgi_to_bytes(swob.wsgi_quote(
            self.environ.get('PATH_INFO', self.path), safe='-_.~/'))

    def _canonical_request(self):
        # prepare 'canonical_request'
        # Example requests are like following:
        #
        # GET
        # /
        # Action=ListUsers&Version=2010-05-08
        # content-type:application/x-www-form-urlencoded; charset=utf-8
        # host:iam.amazonaws.com
        # x-amz-date:20150830T123600Z
        #
        # content-type;host;x-amz-date
        # e3b0c44298fc1c149afbf4c8996fb92427ae41e4649b934ca495991b7852b855
        #

        # 1. Add verb like: GET
        cr = [swob.wsgi_to_bytes(self.method)]

        # 2. Add path like: /
        path = self._canonical_uri()
        cr.append(path)

        # 3. Add query like: Action=ListUsers&Version=2010-05-08
        cr.append(self._canonical_query_string())

        # 4. Add headers like:
        # content-type:application/x-www-form-urlencoded; charset=utf-8
        # host:iam.amazonaws.com
        # x-amz-date:20150830T123600Z
        headers_to_sign = self._headers_to_sign()
        cr.append(b''.join(swob.wsgi_to_bytes('%s:%s\n' % (key, value))
                           for key, value in headers_to_sign))

        # 5. Add signed headers into canonical request like
        # content-type;host;x-amz-date
        cr.append(b';'.join(swob.wsgi_to_bytes(k) for k, v in headers_to_sign))

        # 6. Add payload string at the tail
        hashed_payload = self.headers.get('X-Amz-Content-SHA256',
                                          'UNSIGNED-PAYLOAD')

        cr.append(swob.wsgi_to_bytes(hashed_payload))
        return b'\n'.join(cr)

    @property
    def scope(self):
        return OrderedDict([
            ('date', self.timestamp.amz_date_format.split('T')[0]),
            ('region', self.location),
            ('service', SERVICE),
            ('terminal', 'aws4_request'),
        ])

    def signature_does_not_match_kwargs(self):
        kwargs = super(SigV4Mixin, self).signature_does_not_match_kwargs()
        cr = self._canonical_request()
        kwargs.update({
            'canonical_request': cr,
            'canonical_request_bytes': ' '.join(
                format(b, '02x') for b in cr),
        })
        return kwargs


def get_request_class(env, s3_acl):
    """
    Helper function to find a request class to use from Map
    """
    if s3_acl:
        request_classes = (S3AclRequest, SigV4S3AclRequest)
    else:
        request_classes = (S3Request, SigV4Request)

    req = swob.Request(env)
    if 'X-Amz-Credential' in req.params or \
            req.headers.get('Authorization', '').startswith(
                'AWS4-HMAC-SHA256 '):
        # This is an Amazon SigV4 request
        return request_classes[1]
    else:
        # The others using Amazon SigV2 class
        return request_classes[0]


class S3Request(swob.Request):
    """
    S3 request object.
    """

    bucket_acl = _header_acl_property('container')
    object_acl = _header_acl_property('object')

    def __init__(self, env, app=None, conf=None):
        # NOTE: app is not used by this class, need for compatibility of S3acl
        swob.Request.__init__(self, env)
        self.conf = conf or Config()
        self.location = self.conf.location
        self._timestamp = None
        self.access_key, self.signature = self._parse_auth_info()
        self.bucket_in_host = self._parse_host()
        self.container_name, self.object_name = self._parse_uri()
        self._validate_headers()
        if isinstance(self, SigV4Mixin):
            # this is a deliberate but only partial shift away from the
            # 'inherit and override from mixin' pattern towards a 'compose
            # adapters' pattern.
            self.sig_checker = SigCheckerV4(self)
        else:
            self.sig_checker = SigCheckerV2(self)
        aws_sha256 = self.headers.get('x-amz-content-sha256')
        if self.method in ('PUT', 'POST'):
            checksum_hasher, checksum_header, checksum_trailer = \
                self._validate_checksum_headers()
            if _is_streaming(aws_sha256):
                if checksum_trailer:
                    streaming_input = self._install_streaming_input_wrapper(
                        aws_sha256, checksum_trailer=checksum_trailer)
                    checksum_key = checksum_trailer
                    checksum_source = streaming_input.trailers
                else:
                    self._install_streaming_input_wrapper(aws_sha256)
                    checksum_key = checksum_header
                    checksum_source = self.headers
            elif checksum_trailer:
                raise MalformedTrailerError
            else:
                self._install_non_streaming_input_wrapper(aws_sha256)
                checksum_key = checksum_header
                checksum_source = self.headers

            # S3 doesn't check the checksum against the request body for at
            # least some POSTs (e.g. MPU complete) so restrict this to PUTs
            if checksum_key and self.method == 'PUT':
                self._install_checksumming_input_wrapper(
                    checksum_hasher, checksum_key, checksum_source)

        # Lock in string-to-sign now, before we start messing with query params
        self.environ['s3api.auth_details'] = {
            'access_key': self.access_key,
            'signature': self.signature,
            'string_to_sign': self.sig_checker.string_to_sign,
            'check_signature': self.sig_checker.check_signature,
        }
        self.account = None
        self.user_id = None
        self.policy_index = None

        # Avoids that swift.swob.Response replaces Location header value
        # by full URL when absolute path given. See swift.swob for more detail.
        self.environ['swift.leave_relative_location'] = True

    def validate_part_number(self, parts_count=None, check_max=True):
        """
        Get the partNumber param, if it exists, and check it is valid.

        To be valid, a partNumber must satisfy two criteria. First, it must be
        an integer between 1 and the maximum allowed parts, inclusive. The
        maximum allowed parts is the maximum of the configured
        ``max_upload_part_num`` and, if given, ``parts_count``. Second, the
        partNumber must be less than or equal to the ``parts_count``, if it is
        given.

        :param parts_count: if given, this is the number of parts in an
            existing object.
        :raises InvalidPartArgument: if the partNumber param is invalid i.e.
            less than 1 or greater than the maximum allowed parts.
        :raises InvalidPartNumber: if the partNumber param is valid but greater
            than ``num_parts``.
        :return: an integer part number if the partNumber param exists,
            otherwise ``None``.
        """
        part_number = self.params.get('partNumber')
        if part_number is None:
            return None

        if self.range:
            raise InvalidRequest('Cannot specify both Range header and '
                                 'partNumber query parameter')

        try:
            parts_count = int(parts_count)
        except (TypeError, ValueError):
            # an invalid/empty param is treated like parts_count=max_parts
            parts_count = self.conf.max_upload_part_num
        # max_parts may be raised to the number of existing parts
        max_parts = max(self.conf.max_upload_part_num, parts_count)

        try:
            part_number = int(part_number)
            if part_number < 1:
                raise ValueError
        except ValueError:
            raise InvalidPartArgument(max_parts, part_number)  # 400

        if check_max:
            if part_number > max_parts:
                raise InvalidPartArgument(max_parts, part_number)  # 400
            if part_number > parts_count:
                raise InvalidPartNumber()  # 416

        return part_number

    @property
    def timestamp(self):
        """
        S3Timestamp from Date header. If X-Amz-Date header specified, it
        will be prior to Date header.

        :return : S3Timestamp instance
        """
        if not self._timestamp:
            try:
                if self._is_query_auth and 'Timestamp' in self.params:
                    # If Timestamp specified in query, it should be prior
                    # to any Date header (is this right?)
                    timestamp = mktime(
                        self.params['Timestamp'], SIGV2_TIMESTAMP_FORMAT)
                else:
                    timestamp = mktime(
                        self.headers.get('X-Amz-Date',
                                         self.headers.get('Date')))
            except ValueError:
                raise AccessDenied('AWS authentication requires a valid Date '
                                   'or x-amz-date header',
                                   reason='invalid_date')

            if timestamp < 0:
                raise AccessDenied('AWS authentication requires a valid Date '
                                   'or x-amz-date header',
                                   reason='invalid_date')
            try:
                self._timestamp = S3Timestamp(timestamp)
            except ValueError:
                # Must be far-future; blame clock skew
                raise RequestTimeTooSkewed()

        return self._timestamp

    @property
    def _is_header_auth(self):
        return 'Authorization' in self.headers

    @property
    def _is_query_auth(self):
        return 'AWSAccessKeyId' in self.params

    @property
    def _is_x_amz_content_sha256_required(self):
        return False

    def _parse_host(self):
        if not self.conf.storage_domains:
            return None

        if 'HTTP_HOST' in self.environ:
            given_domain = self.environ['HTTP_HOST']
        elif 'SERVER_NAME' in self.environ:
            given_domain = self.environ['SERVER_NAME']
        else:
            return None
        port = ''
        if ':' in given_domain:
            given_domain, port = given_domain.rsplit(':', 1)

        for storage_domain in self.conf.storage_domains:
            if not storage_domain.startswith('.'):
                storage_domain = '.' + storage_domain

            if given_domain.endswith(storage_domain):
                return given_domain[:-len(storage_domain)]

        return None

    def _parse_uri(self):
        # NB: returns WSGI strings
        if not check_utf8(swob.wsgi_to_str(self.environ['PATH_INFO'])):
            raise InvalidURI(self.path)

        if self.bucket_in_host:
            obj = self.environ['PATH_INFO'][1:] or None
            return self.bucket_in_host, obj

        bucket, obj = self.split_path(0, 2, True)

        if bucket and not validate_bucket_name(
                bucket, self.conf.dns_compliant_bucket_names):
            # Ignore GET service case
            raise InvalidBucketName(bucket)
        return bucket, obj

    def _parse_query_authentication(self):
        """
        Parse v2 authentication query args
        TODO: make sure if 0, 1, 3 is supported?
        - version 0, 1, 2, 3:
            'AWSAccessKeyId' and 'Signature' should be in param

        :return: a tuple of access_key and signature
        :raises: AccessDenied
        """
        try:
            access = swob.wsgi_to_str(self.params['AWSAccessKeyId'])
            expires = swob.wsgi_to_str(self.params['Expires'])
            sig = swob.wsgi_to_str(self.params['Signature'])
        except KeyError:
            raise AccessDenied(reason='invalid_query_auth')

        if not all([access, sig, expires]):
            raise AccessDenied(reason='invalid_query_auth')

        return access, sig

    def _parse_header_authentication(self):
        """
        Parse v2 header authentication info

        :returns: a tuple of access_key and signature
        :raises: AccessDenied
        """
        auth_str = swob.wsgi_to_str(self.headers['Authorization'])
        if not auth_str.startswith('AWS ') or ':' not in auth_str:
            raise AccessDenied(reason='invalid_header_auth')
        # This means signature format V2
        access, sig = auth_str.split(' ', 1)[1].rsplit(':', 1)
        return access, sig

    def _parse_auth_info(self):
        """Extract the access key identifier and signature.

        :returns: a tuple of access_key and signature
        :raises: NotS3Request
        """
        if self._is_query_auth:
            self._validate_expire_param()
            return self._parse_query_authentication()
        elif self._is_header_auth:
            self._validate_dates()
            return self._parse_header_authentication()
        else:
            # if this request is neither query auth nor header auth
            # s3api regard this as not s3 request
            raise NotS3Request()

    def _validate_expire_param(self):
        """
        Validate Expires in query parameters
        :raises: AccessDenied
        """
        # Expires header is a float since epoch
        try:
            ex = S3Timestamp(float(self.params['Expires']))
        except (KeyError, ValueError):
            raise AccessDenied(reason='invalid_expires')

        if S3Timestamp.now() > ex:
            raise AccessDenied('Request has expired', reason='expired')

        if ex >= 2 ** 31:
            raise AccessDenied(
                'Invalid date (should be seconds since epoch): %s' %
                self.params['Expires'], reason='invalid_expires')

    def _validate_dates(self):
        """
        Validate Date/X-Amz-Date headers for signature v2
        :raises: AccessDenied
        :raises: RequestTimeTooSkewed
        """
        date_header = self.headers.get('Date')
        amz_date_header = self.headers.get('X-Amz-Date')
        if not date_header and not amz_date_header:
            raise AccessDenied('AWS authentication requires a valid Date '
                               'or x-amz-date header',
                               reason='invalid_date')

        # Anyways, request timestamp should be validated
        epoch = S3Timestamp(0)
        if self.timestamp < epoch:
            raise AccessDenied(reason='invalid_date')

        # If the standard date is too far ahead or behind, it is an
        # error
        delta = abs(int(self.timestamp) - int(S3Timestamp.now()))
        if delta > self.conf.allowable_clock_skew:
            raise RequestTimeTooSkewed()

    def _validate_sha256(self):
        aws_sha256 = self.headers.get('x-amz-content-sha256')
        if not aws_sha256:
            if self._is_x_amz_content_sha256_required:
                msg = 'Missing required header for this request: ' \
                      'x-amz-content-sha256'
                raise InvalidRequest(msg)
            else:
                return

        looks_like_sha256 = (
            aws_sha256 and len(aws_sha256) == 64 and
            all(c in '0123456789abcdef' for c in aws_sha256.lower()))
        if aws_sha256 == 'UNSIGNED-PAYLOAD':
            pass
        elif _is_streaming(aws_sha256):
            decoded_content_length = self.headers.get(
                'x-amz-decoded-content-length')
            try:
                decoded_content_length = int(decoded_content_length)
            except (ValueError, TypeError):
                raise MissingContentLength
            if decoded_content_length < 0:
                raise InvalidArgument('x-amz-decoded-content-length',
                                      decoded_content_length)

            if not isinstance(self, SigV4Mixin) or self._is_query_auth:
                if decoded_content_length < (self.content_length or 0):
                    raise IncompleteBody(
                        number_bytes_expected=decoded_content_length,
                        number_bytes_provided=self.content_length,
                    )
                body = self.body_file.read()
                raise XAmzContentSHA256Mismatch(
                    client_computed_content_s_h_a256=aws_sha256,
                    s3_computed_content_s_h_a256=sha256(body).hexdigest(),
                )
            elif aws_sha256 in (
                'STREAMING-AWS4-ECDSA-P256-SHA256-PAYLOAD',
                'STREAMING-AWS4-ECDSA-P256-SHA256-PAYLOAD-TRAILER',
            ):
                raise S3NotImplemented(
                    "Don't know how to validate %s streams"
                    % aws_sha256)

        elif not looks_like_sha256 and self._is_x_amz_content_sha256_required:
            raise InvalidArgument(
                'x-amz-content-sha256',
                aws_sha256,
                'x-amz-content-sha256 must be UNSIGNED-PAYLOAD, '
                'STREAMING-UNSIGNED-PAYLOAD-TRAILER, '
                'STREAMING-AWS4-HMAC-SHA256-PAYLOAD, '
                'STREAMING-AWS4-HMAC-SHA256-PAYLOAD-TRAILER or '
                'a valid sha256 value.')

        return aws_sha256

    def _cleanup_content_encoding(self):
        if 'aws-chunked' in self.headers.get('Content-Encoding', ''):
            new_enc = ', '.join(
                enc for enc in list_from_csv(
                    self.headers.pop('Content-Encoding'))
                # TODO: test what's stored w/ 'aws-chunked, aws-chunked'
                if enc != 'aws-chunked')
            if new_enc:
                # used to be, AWS would store '', but not any more
                self.headers['Content-Encoding'] = new_enc

    def _install_streaming_input_wrapper(self, aws_sha256,
                                         checksum_trailer=None):
        """
        Wrap the wsgi input with a reader that parses an aws-chunked body.

        :param aws_sha256: the value of the 'x-amz-content-sha256' header.
        :param checksum_trailer: the name of an 'x-amz-checksum-*' trailer
            (if any) that is to be expected at the end of the body.
        :return: an instance of StreamingInput.
        """
        self._cleanup_content_encoding()
        self.content_length = int(self.headers.get(
            'x-amz-decoded-content-length'))
        expected_trailers = set()
        if aws_sha256 == 'STREAMING-AWS4-HMAC-SHA256-PAYLOAD-TRAILER':
            expected_trailers.add('x-amz-trailer-signature')
        if checksum_trailer:
            expected_trailers.add(checksum_trailer)
        streaming_input = StreamingInput(
            self.environ['wsgi.input'],
            self.content_length,
            expected_trailers,
            None if aws_sha256 == 'STREAMING-UNSIGNED-PAYLOAD-TRAILER'
            else self.sig_checker)
        self.environ['wsgi.input'] = streaming_input
        return streaming_input

    def _install_non_streaming_input_wrapper(self, aws_sha256):
        if (aws_sha256 not in (None, 'UNSIGNED-PAYLOAD') and
                self.content_length is not None):
            self.environ['wsgi.input'] = HashingInput(
                self.environ['wsgi.input'],
                self.content_length,
                aws_sha256)
        # If no content-length, either client's trying to do a HTTP chunked
        # transfer, or a HTTP/1.0-style transfer (in which case swift will
        # reject with length-required and we'll translate back to
        # MissingContentLength)

    def _validate_x_amz_checksum_headers(self):
        """
        Validate and return a header that specifies a checksum value. A valid
        header must be named x-amz-checksum-<algorithm> where <algorithm> is
        one of the supported checksum algorithms.

        :raises: InvalidRequest if more than one checksum header is found or if
            an invalid algorithm is specified.
        :return: a dict containing at most a single checksum header name:value
            pair.
        """
        checksum_headers = {
            h.lower(): v
            for h, v in self.headers.items()
            if (h.lower().startswith('x-amz-checksum-')
                and h.lower() not in ('x-amz-checksum-algorithm',
                                      'x-amz-checksum-type'))
        }
        if any(h not in CHECKSUMS_BY_HEADER
               for h in checksum_headers):
            raise InvalidRequest('The algorithm type you specified in '
                                 'x-amz-checksum- header is invalid.')
        _validate_checksum_header_cardinality(len(checksum_headers))
        return checksum_headers

    def _validate_x_amz_trailer_header(self):
        """
        Validate and return the name of a checksum trailer that is declared by
        an ``x-amz-trailer`` header. A valid trailer must be named
        x-amz-checksum-<algorithm> where <algorithm> is one of the supported
        checksum algorithms.

        :raises: InvalidRequest if more than one checksum trailer is declared
            by the ``x-amz-trailer`` header, or if an invalid algorithm is
            specified.
        :return: a list containing at most a single checksum header name.
        """
        header = self.headers.get('x-amz-trailer', '').strip()
        checksum_headers = [
            v.strip() for v in header.rstrip(',').split(',')
        ] if header else []
        if any(h not in CHECKSUMS_BY_HEADER
               for h in checksum_headers):
            raise InvalidRequest('The value specified in the x-amz-trailer '
                                 'header is not supported')
        _validate_checksum_header_cardinality(len(checksum_headers))
        return checksum_headers

    def _validate_checksum_headers(self):
        """
        A checksum for the request is specified by a checksum header of the
        form:

          x-amz-checksum-<algorithm>: <checksum>

        where <algorithm> is one of the supported checksum algorithms and
        <checksum> is the value to be checked. A checksum header may be sent in
        either the headers or the trailers. An ``x-amz-trailer`` header is used
        to declare that a checksum header is to be expected in the trailers.

        At most one checksum header is allowed in the headers or trailers. If
        this condition is met, this method returns the name of the checksum
        header or trailer and a hasher for the checksum algorithm that it
        declares.

        :raises InvalidRequest: if any of the following conditions occur: more
            than one checksum header is declared; the checksum header specifies
            an invalid algorithm; the algorithm does not match the value of any
            ``x-amz-sdk-checksum-algorithm`` header that is also present; the
            checksum value is invalid.
        :raises S3NotImplemented: if the declared algorithm is valid but not
            supported.
        :return: a tuple of
            (hasher, checksum header name, checksum trailer name) where at
            least one of (checksum header name, checksum trailer name) will be
            None.
        """
        checksum_headers = self._validate_x_amz_checksum_headers()
        checksum_trailer_headers = self._validate_x_amz_trailer_header()
        _validate_checksum_header_cardinality(
            len(checksum_headers) + len(checksum_trailer_headers),
            headers_and_trailer=True
        )

        if checksum_headers:
            checksum_trailer = None
            checksum_header, b64digest = list(checksum_headers.items())[0]
            checksum_hasher = _get_checksum_hasher(checksum_header)
            try:
                # early check on the value...
                _validate_checksum_value(checksum_hasher, b64digest)
            except ValueError:
                raise InvalidRequest(
                    'Value for %s header is invalid.' % checksum_header)
        elif checksum_trailer_headers:
            checksum_header = None
            checksum_trailer = checksum_trailer_headers[0]
            checksum_hasher = _get_checksum_hasher(checksum_trailer)
            # checksum should appear at end of request in trailers
        else:
            checksum_hasher = checksum_header = checksum_trailer = None

        checksum_algo = self.headers.get('x-amz-sdk-checksum-algorithm')
        if checksum_algo:
            if not checksum_hasher:
                raise InvalidRequest(
                    'x-amz-sdk-checksum-algorithm specified, but no '
                    'corresponding x-amz-checksum-* or x-amz-trailer '
                    'headers were found.')
            if checksum_algo.lower() != checksum_hasher.name:
                raise InvalidRequest('Value for x-amz-sdk-checksum-algorithm '
                                     'header is invalid.')

        return checksum_hasher, checksum_header, checksum_trailer

    def _install_checksumming_input_wrapper(
            self, checksum_hasher, checksum_key, checksum_source):
        self.environ['wsgi.input'] = ChecksummingInput(
            self.environ['wsgi.input'],
            self.content_length,
            checksum_hasher,
            checksum_key,
            checksum_source
        )

    def _validate_headers(self):
        if 'CONTENT_LENGTH' in self.environ:
            try:
                if self.content_length < 0:
                    raise InvalidArgument('Content-Length',
                                          self.content_length)
            except (ValueError, TypeError):
                raise InvalidArgument('Content-Length',
                                      self.environ['CONTENT_LENGTH'])

        if self.method == 'PUT' and (
                any(h in self.headers for h in (
                    'If-Match', 'If-Modified-Since', 'If-Unmodified-Since'))
                or self.headers.get('If-None-Match', '*') != '*'):
            raise S3NotImplemented(
                'Conditional object PUTs are not supported.')

        if 'X-Amz-Copy-Source' in self.headers:
            try:
                check_path_header(self, 'X-Amz-Copy-Source', 2, '')
            except swob.HTTPException:
                msg = 'Copy Source must mention the source bucket and key: ' \
                      'sourcebucket/sourcekey'
                raise InvalidArgument('x-amz-copy-source',
                                      self.headers['X-Amz-Copy-Source'],
                                      msg)
        if 'x-amz-metadata-directive' in self.headers:
            value = self.headers['x-amz-metadata-directive']
            if value not in ('COPY', 'REPLACE'):
                err_msg = 'Unknown metadata directive.'
                raise InvalidArgument('x-amz-metadata-directive', value,
                                      err_msg)

        if 'x-amz-storage-class' in self.headers:
            # Only STANDARD is supported now.
            if self.headers['x-amz-storage-class'] != 'STANDARD':
                raise InvalidStorageClass()

        if 'x-amz-mfa' in self.headers:
            raise S3NotImplemented('MFA Delete is not supported.')

        sse_value = self.headers.get('x-amz-server-side-encryption')
        if sse_value is not None:
            if sse_value not in ('aws:kms', 'AES256'):
                raise InvalidArgument(
                    'x-amz-server-side-encryption', sse_value,
                    'The encryption method specified is not supported')
            encryption_enabled = get_swift_info(admin=True)['admin'].get(
                'encryption', {}).get('enabled')
            if not encryption_enabled or sse_value != 'AES256':
                raise S3NotImplemented(
                    'Server-side encryption is not supported.')

        if 'x-amz-website-redirect-location' in self.headers:
            raise S3NotImplemented('Website redirection is not supported.')

        self._validate_sha256()

        value = _header_strip(self.headers.get('Content-MD5'))
        if value is not None:
            if not re.match('^[A-Za-z0-9+/]+={0,2}$', value):
                # Non-base64-alphabet characters in value.
                raise InvalidDigest(content_md5=value)
            try:
                self.headers['ETag'] = binascii.b2a_hex(
                    binascii.a2b_base64(value))
            except binascii.Error:
                # incorrect padding, most likely
                raise InvalidDigest(content_md5=value)

            if len(self.headers['ETag']) != 32:
                raise InvalidDigest(content_md5=value)

        if 'x-amz-tagging' in self.headers:
            raise S3NotImplemented('Object tagging is not supported.')

    @property
    def body(self):
        """
        swob.Request.body is not secure against malicious input.  It consumes
        too much memory without any check when the request body is excessively
        large.  Use xml() instead.
        """
        raise AttributeError("No attribute 'body'")

    def xml(self, max_length):
        """
        Similar to swob.Request.body, but it checks the content length before
        creating a body string.
        """
        te = self.headers.get('transfer-encoding', '')
        te = [x.strip() for x in te.split(',') if x.strip()]
        if te and (len(te) > 1 or te[-1] != 'chunked'):
            raise S3NotImplemented('A header you provided implies '
                                   'functionality that is not implemented',
                                   header='Transfer-Encoding')

        ml = self.message_length()
        if ml and ml > max_length:
            raise MalformedXML()

        if te or ml:
            # Limit the read similar to how SLO handles manifests
            with self.translate_read_errors():
                body = self.body_file.read(max_length)
        else:
            # No (or zero) Content-Length provided, and not chunked transfer;
            # no body. Assume zero-length, and enforce a required body below.
            return None

        return body

    def check_md5(self, body):
        if 'HTTP_CONTENT_MD5' not in self.environ:
            raise InvalidRequest('Missing required header for this request: '
                                 'Content-MD5')

        digest = base64_str(md5(body, usedforsecurity=False).digest())
        if self.environ['HTTP_CONTENT_MD5'] != digest:
            raise BadDigest(content_md5=self.environ['HTTP_CONTENT_MD5'])

    def _copy_source_headers(self):
        env = {}
        for key, value in self.environ.items():
            if key.startswith('HTTP_X_AMZ_COPY_SOURCE_'):
                env[key.replace('X_AMZ_COPY_SOURCE_', '')] = value

        return swob.HeaderEnvironProxy(env)

    def check_copy_source(self, app):
        """
        check_copy_source checks the copy source existence and if copying an
        object to itself, for illegal request parameters

        :returns: the source HEAD response
        """
        try:
            src_path = self.headers['X-Amz-Copy-Source']
        except KeyError:
            return None

        src_path, qs = src_path.partition('?')[::2]
        parsed = parse_qsl(qs, True)
        if not parsed:
            query = {}
        elif len(parsed) == 1 and parsed[0][0] == 'versionId':
            query = {'version-id': parsed[0][1]}
        else:
            raise InvalidArgument('X-Amz-Copy-Source',
                                  self.headers['X-Amz-Copy-Source'],
                                  'Unsupported copy source parameter.')

        src_path = unquote(src_path)
        src_path = src_path if src_path.startswith('/') else ('/' + src_path)
        src_bucket, src_obj = split_path(src_path, 0, 2, True)

        headers = swob.HeaderKeyDict()
        headers.update(self._copy_source_headers())

        src_resp = self.get_response(app, 'HEAD', src_bucket,
                                     swob.str_to_wsgi(src_obj),
                                     headers=headers, query=query)
        if src_resp.status_int == 304:  # pylint: disable-msg=E1101
            raise PreconditionFailed()

        if (self.container_name == src_bucket and
                self.object_name == src_obj and
                self.headers.get('x-amz-metadata-directive',
                                 'COPY') == 'COPY' and
                not query):
            raise InvalidRequest("This copy request is illegal "
                                 "because it is trying to copy an "
                                 "object to itself without "
                                 "changing the object's metadata, "
                                 "storage class, website redirect "
                                 "location or encryption "
                                 "attributes.")
        # We've done some normalizing; write back so it's ready for
        # to_swift_req
        self.headers['X-Amz-Copy-Source'] = quote(src_path)
        if query:
            self.headers['X-Amz-Copy-Source'] += \
                '?versionId=' + query['version-id']
        return src_resp

    def _canonical_uri(self):
        """
        Require bucket name in canonical_uri for v2 in virtual hosted-style.
        """
        raw_path_info = self.environ.get('RAW_PATH_INFO', self.path)
        if self.bucket_in_host:
            raw_path_info = '/' + self.bucket_in_host + raw_path_info
        return raw_path_info

    def signature_does_not_match_kwargs(self):
        return {
            'a_w_s_access_key_id': self.access_key,
            'string_to_sign': self.sig_checker.string_to_sign,
            'signature_provided': self.signature,
            'string_to_sign_bytes': ' '.join(
                format(b, '02x') for b in self.sig_checker.string_to_sign),
        }

    @property
    def controller_name(self):
        return self.controller.__name__[:-len('Controller')]

    @property
    def controller(self):
        if self.is_service_request:
            return ServiceController

        if not self.conf.allow_multipart_uploads:
            multi_part = ['partNumber', 'uploadId', 'uploads']
            if len([p for p in multi_part if p in self.params]):
                raise S3NotImplemented("Multi-part feature isn't support")

        if 'acl' in self.params:
            return AclController
        if 'delete' in self.params:
            return MultiObjectDeleteController
        if 'location' in self.params:
            return LocationController
        if 'logging' in self.params:
            return LoggingStatusController
        if 'partNumber' in self.params:
            if self.method == 'PUT':
                return PartController
            else:
                return ObjectController
        if 'uploadId' in self.params:
            return UploadController
        if 'uploads' in self.params:
            return UploadsController
        if 'versioning' in self.params:
            return VersioningController
        if 'tagging' in self.params:
            return TaggingController
        if 'object-lock' in self.params:
            return ObjectLockController

        unsupported = ('notification', 'policy', 'requestPayment', 'torrent',
                       'website', 'cors', 'restore')
        if set(unsupported) & set(self.params):
            return UnsupportedController

        if self.is_object_request:
            return ObjectController
        return BucketController

    @property
    def is_service_request(self):
        return not self.container_name

    @property
    def is_bucket_request(self):
        return self.container_name and not self.object_name

    @property
    def is_object_request(self):
        return self.container_name and self.object_name

    @property
    def is_authenticated(self):
        return self.account is not None

    def to_swift_req(self, method, container, obj, query=None,
                     body=None, headers=None):
        """
        Create a Swift request based on this request's environment.
        """
        if self.account is None:
            account = swob.str_to_wsgi(self.access_key)
        else:
            account = self.account

        env = self.environ.copy()
        env['swift.infocache'] = self.environ.setdefault('swift.infocache', {})

        def sanitize(value):
            if set(value).issubset(string.printable):
                return value

            value = Header(value, 'UTF-8').encode()
            if value.startswith('=?utf-8?q?'):
                return '=?UTF-8?Q?' + value[10:]
            elif value.startswith('=?utf-8?b?'):
                return '=?UTF-8?B?' + value[10:]
            else:
                return value

        if 'headers_raw' in env:  # eventlet >= 0.19.0
            # See https://github.com/eventlet/eventlet/commit/67ec999
            for key, value in env['headers_raw']:
                if not key.lower().startswith('x-amz-meta-'):
                    continue
                # AWS ignores user-defined headers with these characters
                if any(c in key for c in ' "),/;<=>?@[\\]{}'):
                    # NB: apparently, '(' *is* allowed
                    continue
                # Note that this may have already been deleted, e.g. if the
                # client sent multiple headers with the same name, or both
                # x-amz-meta-foo-bar and x-amz-meta-foo_bar
                env.pop('HTTP_' + key.replace('-', '_').upper(), None)
                # Need to preserve underscores. Since we know '=' can't be
                # present, quoted-printable seems appropriate.
                key = key.replace('_', '=5F').replace('-', '_').upper()
                key = 'HTTP_X_OBJECT_META_' + key[11:]
                if key in env:
                    env[key] += ',' + sanitize(value)
                else:
                    env[key] = sanitize(value)
        else:  # mostly-functional fallback
            for key in self.environ:
                if not key.startswith('HTTP_X_AMZ_META_'):
                    continue
                # AWS ignores user-defined headers with these characters
                if any(c in key for c in ' "),/;<=>?@[\\]{}'):
                    # NB: apparently, '(' *is* allowed
                    continue
                env['HTTP_X_OBJECT_META_' + key[16:]] = sanitize(env[key])
                del env[key]

        copy_from_version_id = ''
        if 'HTTP_X_AMZ_COPY_SOURCE' in env and env['REQUEST_METHOD'] == 'PUT':
            env['HTTP_X_COPY_FROM'], copy_from_version_id = env[
                'HTTP_X_AMZ_COPY_SOURCE'].partition('?versionId=')[::2]
            del env['HTTP_X_AMZ_COPY_SOURCE']
            env['CONTENT_LENGTH'] = '0'
            if env.pop('HTTP_X_AMZ_METADATA_DIRECTIVE', None) == 'REPLACE':
                env['HTTP_X_FRESH_METADATA'] = 'True'
            else:
                copy_exclude_headers = ('HTTP_CONTENT_DISPOSITION',
                                        'HTTP_CONTENT_ENCODING',
                                        'HTTP_CONTENT_LANGUAGE',
                                        'CONTENT_TYPE',
                                        'HTTP_EXPIRES',
                                        'HTTP_CACHE_CONTROL',
                                        'HTTP_X_ROBOTS_TAG')
                for key in copy_exclude_headers:
                    env.pop(key, None)
                for key in list(env.keys()):
                    if key.startswith('HTTP_X_OBJECT_META_'):
                        del env[key]

        if self.conf.force_swift_request_proxy_log:
            env['swift.proxy_access_log_made'] = False
        env['swift.source'] = 'S3'
        if method is not None:
            env['REQUEST_METHOD'] = method

        if obj:
            path = '/v1/%s/%s/%s' % (account, container, obj)
        elif container:
            path = '/v1/%s/%s' % (account, container)
        else:
            path = '/v1/%s' % (account)
        env['PATH_INFO'] = path

        params = []
        if query is not None:
            for key, value in sorted(query.items()):
                if value is not None:
                    params.append('%s=%s' % (key, quote(str(value))))
                else:
                    params.append(key)
        if copy_from_version_id and not (query and query.get('version-id')):
            params.append('version-id=' + copy_from_version_id)
        env['QUERY_STRING'] = '&'.join(params)

        return swob.Request.blank(quote(path), environ=env, body=body,
                                  headers=headers)

    def _swift_success_codes(self, method, container, obj):
        """
        Returns a list of expected success codes from Swift.
        """
        if not container:
            # Swift account access.
            code_map = {
                'GET': [
                    HTTP_OK,
                ],
            }
        elif not obj:
            # Swift container access.
            code_map = {
                'HEAD': [
                    HTTP_NO_CONTENT,
                ],
                'GET': [
                    HTTP_OK,
                    HTTP_NO_CONTENT,
                ],
                'PUT': [
                    HTTP_CREATED,
                ],
                'POST': [
                    HTTP_NO_CONTENT,
                ],
                'DELETE': [
                    HTTP_NO_CONTENT,
                ],
            }
        else:
            # Swift object access.
            code_map = {
                'HEAD': [
                    HTTP_OK,
                    HTTP_PARTIAL_CONTENT,
                    HTTP_NOT_MODIFIED,
                ],
                'GET': [
                    HTTP_OK,
                    HTTP_PARTIAL_CONTENT,
                    HTTP_NOT_MODIFIED,
                ],
                'PUT': [
                    HTTP_CREATED,
                    HTTP_ACCEPTED,  # For SLO with heartbeating
                ],
                'POST': [
                    HTTP_ACCEPTED,
                ],
                'DELETE': [
                    HTTP_OK,
                    HTTP_NO_CONTENT,
                ],
            }

        return code_map[method]

    def _bucket_put_accepted_error(self, container, app):
        sw_req = self.to_swift_req('HEAD', container, None)
        info = get_container_info(sw_req.environ, app, swift_source='S3')
        sysmeta = info.get('sysmeta', {})
        try:
            acl = json.loads(sysmeta.get('s3api-acl',
                                         sysmeta.get('swift3-acl', '{}')))
            owner = acl.get('Owner')
        except (ValueError, TypeError, KeyError):
            owner = None
        if owner is None or owner == self.user_id:
            raise BucketAlreadyOwnedByYou(container)
        raise BucketAlreadyExists(container)

    def _swift_error_codes(self, method, container, obj, env, app):
        """
        Returns a dict from expected Swift error codes to the corresponding S3
        error responses.
        """
        if not container:
            # Swift account access.
            code_map = {
                'GET': {
                },
            }
        elif not obj:
            # Swift container access.
            code_map = {
                'HEAD': {
                    HTTP_NOT_FOUND: (NoSuchBucket, container),
                },
                'GET': {
                    HTTP_NOT_FOUND: (NoSuchBucket, container),
                },
                'PUT': {
                    HTTP_ACCEPTED: (self._bucket_put_accepted_error, container,
                                    app),
                },
                'POST': {
                    HTTP_NOT_FOUND: (NoSuchBucket, container),
                },
                'DELETE': {
                    HTTP_NOT_FOUND: (NoSuchBucket, container),
                    HTTP_CONFLICT: BucketNotEmpty,
                },
            }
        else:
            # Swift object access.

            # 404s differ depending upon whether the bucket exists
            # Note that base-container-existence checks happen elsewhere for
            # multi-part uploads, and get_container_info should be pulling
            # from the env cache
            def not_found_handler():
                if is_success(get_container_info(
                              env, app, swift_source='S3').get('status')):
                    return NoSuchKey(obj)
                return NoSuchBucket(container)

            # Since BadDigest ought to plumb in some client-provided values,
            # defer evaluation until we know they're provided
            def bad_digest_handler():
                etag = binascii.hexlify(base64.b64decode(
                    env['HTTP_CONTENT_MD5']))
                return BadDigest(
                    expected_digest=etag,  # yes, really hex
                    # TODO: plumb in calculated_digest, as b64
                )

            code_map = {
                'HEAD': {
                    HTTP_NOT_FOUND: not_found_handler,
                    HTTP_PRECONDITION_FAILED: PreconditionFailed,
                },
                'GET': {
                    HTTP_NOT_FOUND: not_found_handler,
                    HTTP_PRECONDITION_FAILED: PreconditionFailed,
                },
                'PUT': {
                    HTTP_NOT_FOUND: (NoSuchBucket, container),
                    HTTP_UNPROCESSABLE_ENTITY: bad_digest_handler,
                    HTTP_REQUEST_ENTITY_TOO_LARGE: EntityTooLarge,
                    HTTP_LENGTH_REQUIRED: MissingContentLength,
                    HTTP_REQUEST_TIMEOUT: RequestTimeout,
                    HTTP_PRECONDITION_FAILED: PreconditionFailed,
                    HTTP_CLIENT_CLOSED_REQUEST: RequestTimeout,
                },
                'POST': {
                    HTTP_NOT_FOUND: not_found_handler,
                    HTTP_PRECONDITION_FAILED: PreconditionFailed,
                },
                'DELETE': {
                    HTTP_NOT_FOUND: (NoSuchKey, obj),
                },
            }

        return code_map[method]

    @contextlib.contextmanager
    def translate_read_errors(self):
        try:
            yield
        except S3InputIncomplete:
            raise IncompleteBody('The request body terminated unexpectedly')
        except S3InputSHA256Mismatch as err:
            # hopefully by now any modifications to the path (e.g. tenant to
            # account translation) will have been made by auth middleware
            raise XAmzContentSHA256Mismatch(
                client_computed_content_s_h_a256=err.expected,
                s3_computed_content_s_h_a256=err.computed,
            )
        except S3InputChecksumMismatch as e:
            raise BadDigest(
                'The %s you specified did not '
                'match the calculated checksum.' % e.args[0])
        except S3InputChecksumTrailerInvalid as e:
            raise InvalidRequest(
                'Value for %s trailing header is invalid.' % e.trailer)
        except S3InputChunkSignatureMismatch:
            raise SignatureDoesNotMatch(
                **self.signature_does_not_match_kwargs())
        except S3InputSizeError as e:
            raise IncompleteBody(
                number_bytes_expected=e.expected,
                number_bytes_provided=e.provided,
            )
        except S3InputChunkTooSmall as e:
            raise InvalidChunkSizeError(
                chunk=e.chunk_number,
                bad_chunk_size=e.bad_chunk_size,
            )
        except S3InputMalformedTrailer:
            raise MalformedTrailerError
        except S3InputMissingSecret:
            # XXX: We should really log something here. The poor user can't do
            # anything about this; we need to notify the operator to notify the
            # auth middleware developer
            raise S3NotImplemented('Transferring payloads in multiple chunks '
                                   'using aws-chunked is not supported.')
        except S3InputError:
            # All cases should be covered above, but belt & braces
            # NB: general exception handler in s3api.py will log traceback
            raise InternalError

    def _get_response(self, app, method, container, obj,
                      headers=None, body=None, query=None):
        """
        Calls the application with this request's environment.  Returns a
        S3Response object that wraps up the application's result.
        """

        method = method or self.environ['REQUEST_METHOD']

        if container is None:
            container = self.container_name
        if obj is None:
            obj = self.object_name

        sw_req = self.to_swift_req(method, container, obj, headers=headers,
                                   body=body, query=query)

        try:
            with self.translate_read_errors():
                sw_resp = sw_req.get_response(app)
        finally:
            # reuse account
            _, self.account, _ = split_path(sw_req.environ['PATH_INFO'],
                                            2, 3, True)
            self.environ['s3api.backend_path'] = sw_req.environ['PATH_INFO']

        # keep a record of the backend policy index so that the s3api can add
        # it to the headers of whatever response it returns, which may not
        # necessarily be this resp.
        self.policy_index = get_policy_index(sw_req.headers, sw_resp.headers)
        resp = S3Response.from_swift_resp(sw_resp)
        status = resp.status_int  # pylint: disable-msg=E1101

        if not self.user_id:
            if 'HTTP_X_USER_NAME' in sw_resp.environ:
                # keystone
                self.user_id = "%s:%s" % (
                    sw_resp.environ['HTTP_X_TENANT_NAME'],
                    sw_resp.environ['HTTP_X_USER_NAME'])
            else:
                # tempauth
                self.user_id = self.access_key

        success_codes = self._swift_success_codes(method, container, obj)
        error_codes = self._swift_error_codes(method, container, obj,
                                              sw_req.environ, app)

        if status in success_codes:
            return resp

        err_msg = resp.body
        err_str = err_msg.decode('utf8')

        if status == HTTP_NOT_FOUND and MPU_NO_SUCH_UPLOAD_ID_MSG in err_str:
            raise NoSuchUpload()

        if status in error_codes:
            err_resp = \
                error_codes[sw_resp.status_int]  # pylint: disable-msg=E1101
            if isinstance(err_resp, tuple):
                raise err_resp[0](*err_resp[1:])
            elif b'quota' in err_msg:
                raise err_resp(err_msg)
            else:
                raise err_resp()

        if status == HTTP_BAD_REQUEST:
            if 'X-Delete-At' in err_str:
                raise InvalidArgument('X-Delete-At',
                                      self.headers['X-Delete-At'],
                                      err_str)
            elif 'X-Delete-After' in err_str:
                raise InvalidArgument('X-Delete-After',
                                      self.headers['X-Delete-After'],
                                      err_str)
            elif MPU_INVALID_UPLOAD_ID_MSG in err_str:
                raise NoSuchUpload()
            else:
                raise InvalidRequest(msg=err_str)
        if status == HTTP_UNAUTHORIZED:
            raise SignatureDoesNotMatch(
                **self.signature_does_not_match_kwargs())
        if status == HTTP_FORBIDDEN:
            raise AccessDenied(reason='forbidden')
        if status == HTTP_REQUESTED_RANGE_NOT_SATISFIABLE:
            self.validate_part_number(
                parts_count=resp.headers.get('x-amz-mp-parts-count'))
            raise InvalidRange()
        if status == HTTP_SERVICE_UNAVAILABLE:
            raise ServiceUnavailable()
        if status in (HTTP_RATE_LIMITED, HTTP_TOO_MANY_REQUESTS):
            if self.conf.ratelimit_as_client_error:
                raise SlowDown(status='429 Slow Down')
            raise SlowDown()
        if resp.status_int == HTTP_CONFLICT:
            if self.method == 'GET':
                raise BrokenMPU()
            else:
                raise ServiceUnavailable()

        raise InternalError('unexpected status code %d' % status)

    def get_response(self, app, method=None, container=None, obj=None,
                     headers=None, body=None, query=None):
        """
        get_response is an entry point to be extended for child classes.
        If additional tasks needed at that time of getting swift response,
        we can override this method.
        swift.common.middleware.s3api.s3request.S3Request need to just call
        _get_response to get pure swift response.
        """

        if 'HTTP_X_AMZ_ACL' in self.environ:
            handle_acl_header(self)

        return self._get_response(app, method, container, obj,
                                  headers, body, query)

    def get_validated_param(self, param, default, limit=MAX_32BIT_INT):
        value = default
        if param in self.params:
            try:
                value = int(self.params[param])
                if value < 0:
                    err_msg = 'Argument %s must be an integer between 0 and' \
                              ' %d' % (param, MAX_32BIT_INT)
                    raise InvalidArgument(param, self.params[param], err_msg)

                if value > MAX_32BIT_INT:
                    # check the value because int() could build either a long
                    # instance or a 64bit integer.
                    raise ValueError()

                if limit < value:
                    value = limit

            except ValueError:
                err_msg = 'Provided %s not an integer or within ' \
                          'integer range' % param
                raise InvalidArgument(param, self.params[param], err_msg)

        return value

    def get_container_info(self, app):
        """
        get_container_info will return a result dict of get_container_info
        from the backend Swift.

        :returns: a dictionary of container info from
                  swift.controllers.base.get_container_info
        :raises: NoSuchBucket when the container doesn't exist
        :raises: InternalError when the request failed without 404
        """
        if not self.is_authenticated:
            sw_req = self.to_swift_req('TEST', None, None, body='')
            # don't show log message of this request
            sw_req.environ['swift.proxy_access_log_made'] = True

            sw_resp = sw_req.get_response(app)

            if not sw_req.remote_user:
                raise SignatureDoesNotMatch(
                    **self.signature_does_not_match_kwargs())

            _, self.account, _ = split_path(sw_resp.environ['PATH_INFO'],
                                            2, 3, True)
        sw_req = self.to_swift_req('TEST', self.container_name, None)
        info = get_container_info(sw_req.environ, app, swift_source='S3')
        if is_success(info['status']):
            return info
        elif info['status'] == HTTP_NOT_FOUND:
            raise NoSuchBucket(self.container_name)
        elif info['status'] == HTTP_SERVICE_UNAVAILABLE:
            raise ServiceUnavailable()
        else:
            raise InternalError(
                'unexpected status code %d' % info['status'])

    def gen_multipart_manifest_delete_query(self, app, obj=None, version=None):
        if not self.conf.allow_multipart_uploads:
            return {}
        if not obj:
            obj = self.object_name
        query = {'symlink': 'get'}
        if version is not None:
            query['version-id'] = version
        resp = self.get_response(app, 'HEAD', obj=obj, query=query)
        if not resp.is_slo:
            return {}
        elif resp.sysmeta_headers.get(sysmeta_header('object', 'etag')):
            # Even if allow_async_delete is turned off, SLO will just handle
            # the delete synchronously, so we don't need to check before
            # setting async=on
            return {'multipart-manifest': 'delete', 'async': 'on'}
        else:
            return {'multipart-manifest': 'delete'}

    def set_acl_handler(self, handler):
        pass


class S3AclRequest(S3Request):
    """
    S3Acl request object.
    """

    def __init__(self, env, app=None, conf=None):
        super(S3AclRequest, self).__init__(env, app, conf)
        self.authenticate(app)
        self.acl_handler = None

    @property
    def controller(self):
        if 'acl' in self.params and not self.is_service_request:
            return S3AclController
        return super(S3AclRequest, self).controller

    def authenticate(self, app):
        """
        authenticate method will run pre-authenticate request and retrieve
        account information.
        Note that it currently supports only keystone and tempauth.
        (no support for the third party authentication middleware)
        """
        sw_req = self.to_swift_req('TEST', None, None, body='')
        # don't show log message of this request
        sw_req.environ['swift.proxy_access_log_made'] = True

        sw_resp = sw_req.get_response(app)

        if not sw_req.remote_user:
            raise SignatureDoesNotMatch(
                **self.signature_does_not_match_kwargs())

        _, self.account, _ = split_path(sw_resp.environ['PATH_INFO'],
                                        2, 3, True)

        if 'HTTP_X_USER_NAME' in sw_resp.environ:
            # keystone
            self.user_id = "%s:%s" % (sw_resp.environ['HTTP_X_TENANT_NAME'],
                                      sw_resp.environ['HTTP_X_USER_NAME'])
        else:
            # tempauth
            self.user_id = self.access_key

        sw_req.environ.get('swift.authorize', lambda req: None)(sw_req)
        self.environ['swift_owner'] = sw_req.environ.get('swift_owner', False)
        if 'REMOTE_USER' in sw_req.environ:
            self.environ['REMOTE_USER'] = sw_req.environ['REMOTE_USER']

        # Need to skip S3 authorization on subsequent requests to prevent
        # overwriting the account in PATH_INFO
        del self.environ['s3api.auth_details']

    def to_swift_req(self, method, container, obj, query=None,
                     body=None, headers=None):
        sw_req = super(S3AclRequest, self).to_swift_req(
            method, container, obj, query, body, headers)
        if self.account:
            sw_req.environ['swift_owner'] = True  # needed to set ACL
            sw_req.environ['swift.authorize_override'] = True
            sw_req.environ['swift.authorize'] = lambda req: None
        return sw_req

    def get_acl_response(self, app, method=None, container=None, obj=None,
                         headers=None, body=None, query=None):
        """
        Wrapper method of _get_response to add s3 acl information
        from response sysmeta headers.
        """

        resp = self._get_response(
            app, method, container, obj, headers, body, query)
        resp.bucket_acl = decode_acl(
            'container', resp.sysmeta_headers, self.conf.allow_no_owner)
        resp.object_acl = decode_acl(
            'object', resp.sysmeta_headers, self.conf.allow_no_owner)

        return resp

    def get_response(self, app, method=None, container=None, obj=None,
                     headers=None, body=None, query=None):
        """
        Wrap up get_response call to hook with acl handling method.
        """
        if not self.acl_handler:
            # we should set acl_handler all time before calling get_response
            raise Exception('get_response called before set_acl_handler')
        resp = self.acl_handler.handle_acl(
            app, method, container, obj, headers)

        # possible to skip recalling get_response_acl if resp is not
        # None (e.g. HEAD)
        if resp:
            return resp
        return self.get_acl_response(app, method, container, obj,
                                     headers, body, query)

    def set_acl_handler(self, acl_handler):
        self.acl_handler = acl_handler


class SigV4Request(SigV4Mixin, S3Request):
    pass


class SigV4S3AclRequest(SigV4Mixin, S3AclRequest):
    pass<|MERGE_RESOLUTION|>--- conflicted
+++ resolved
@@ -25,16 +25,11 @@
 from urllib.parse import quote, unquote, parse_qsl
 import string
 
-<<<<<<< HEAD
 from swift.common.middleware.mpu import MPU_INVALID_UPLOAD_ID_MSG, \
     MPU_NO_SUCH_UPLOAD_ID_MSG
-from swift.common.utils import split_path, json, close_if_possible, md5, \
-    streq_const_time, InputProxy, get_policy_index, list_from_csv
-=======
 from swift.common.utils import split_path, json, md5, streq_const_time, \
     close_if_possible, InputProxy, get_policy_index, list_from_csv, \
     strict_b64decode, base64_str, checksum
->>>>>>> a1f7a1e8
 from swift.common.registry import get_swift_info
 from swift.common import swob
 from swift.common.http import HTTP_OK, HTTP_CREATED, HTTP_ACCEPTED, \
