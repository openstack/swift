--- conflicted
+++ resolved
@@ -21,11 +21,7 @@
 """
 
 import itertools
-<<<<<<< HEAD
 import mimetypes
-import sys
-=======
->>>>>>> ae6300af
 import time
 
 from swift.common.header_key_dict import HeaderKeyDict
@@ -53,16 +49,6 @@
 MISPLACED_OBJECTS_ACCOUNT = '.misplaced_objects'
 
 
-<<<<<<< HEAD
-if six.PY2:
-    import cgi
-
-    def html_escape(s, quote=True):
-        return cgi.escape(s, quote=quote)
-else:
-    from html import escape as html_escape  # noqa: F401
-
-
 def update_content_type(req):
     # Sometimes the 'content-type' header exists, but is set to None.
     detect_content_type = \
@@ -75,8 +61,6 @@
             req.headers.pop('x-detect-content-type')
 
 
-=======
->>>>>>> ae6300af
 def get_param(req, name, default=None):
     """
     Get a parameter from an HTTP request ensuring proper handling UTF-8
