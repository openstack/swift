# Copyright (c) 2010-2016 OpenStack Foundation
#
# Licensed under the Apache License, Version 2.0 (the "License");
# you may not use this file except in compliance with the License.
# You may obtain a copy of the License at
#
#    http://www.apache.org/licenses/LICENSE-2.0
#
# Unless required by applicable law or agreed to in writing, software
# distributed under the License is distributed on an "AS IS" BASIS,
# WITHOUT WARRANTIES OR CONDITIONS OF ANY KIND, either express or
# implied.
# See the License for the specific language governing permissions and
# limitations under the License.

# NOTE: swift_conn
# You'll see swift_conn passed around a few places in this file. This is the
# source bufferedhttp connection of whatever it is attached to.
#   It is used when early termination of reading from the connection should
# happen, such as when a range request is satisfied but there's still more the
# source connection would like to send. To prevent having to read all the data
# that could be left, the source connection can be .close() and then reads
# commence to empty out any buffers.
#   These shenanigans are to ensure all related objects can be garbage
# collected. We've seen objects hang around forever otherwise.

from six.moves.urllib.parse import quote

import os
import time
import functools
import inspect
import itertools
import operator
from copy import deepcopy
from sys import exc_info
from swift import gettext_ as _

from eventlet import sleep
from eventlet.timeout import Timeout
import six

from swift.common.wsgi import make_pre_authed_env
from swift.common.utils import Timestamp, config_true_value, \
    public, split_path, list_from_csv, GreenthreadSafeIterator, \
    GreenAsyncPile, quorum_size, parse_content_type, \
    document_iters_to_http_response_body
from swift.common.bufferedhttp import http_connect
from swift.common.exceptions import ChunkReadTimeout, ChunkWriteTimeout, \
    ConnectionTimeout, RangeAlreadyComplete
from swift.common.header_key_dict import HeaderKeyDict
from swift.common.http import is_informational, is_success, is_redirection, \
    is_server_error, HTTP_OK, HTTP_PARTIAL_CONTENT, HTTP_MULTIPLE_CHOICES, \
    HTTP_BAD_REQUEST, HTTP_NOT_FOUND, HTTP_SERVICE_UNAVAILABLE, \
    HTTP_INSUFFICIENT_STORAGE, HTTP_UNAUTHORIZED, HTTP_CONTINUE, HTTP_GONE
from swift.common.swob import Request, Response, Range, \
    HTTPException, HTTPRequestedRangeNotSatisfiable, HTTPServiceUnavailable, \
    status_map
from swift.common.request_helpers import strip_sys_meta_prefix, \
    strip_user_meta_prefix, is_user_meta, is_sys_meta, is_sys_or_user_meta, \
    http_response_to_document_iters, is_object_transient_sysmeta, \
    strip_object_transient_sysmeta_prefix
from swift.common.storage_policy import POLICIES


DEFAULT_RECHECK_ACCOUNT_EXISTENCE = 60  # seconds
DEFAULT_RECHECK_CONTAINER_EXISTENCE = 60  # seconds


def update_headers(response, headers):
    """
    Helper function to update headers in the response.

    :param response: swob.Response object
    :param headers: dictionary headers
    """
    if hasattr(headers, 'items'):
        headers = headers.items()
    for name, value in headers:
        if name == 'etag':
            response.headers[name] = value.replace('"', '')
        elif name not in ('date', 'content-length', 'content-type',
                          'connection', 'x-put-timestamp', 'x-delete-after'):
            response.headers[name] = value


def source_key(resp):
    """
    Provide the timestamp of the swift http response as a floating
    point value.  Used as a sort key.

    :param resp: bufferedhttp response object
    """
    return Timestamp(resp.getheader('x-backend-timestamp') or
                     resp.getheader('x-put-timestamp') or
                     resp.getheader('x-timestamp') or 0)


def delay_denial(func):
    """
    Decorator to declare which methods should have any swift.authorize call
    delayed. This is so the method can load the Request object up with
    additional information that may be needed by the authorization system.

    :param func: function for which authorization will be delayed
    """
    func.delay_denial = True
    return func


def _prep_headers_to_info(headers, server_type):
    """
    Helper method that iterates once over a dict of headers,
    converting all keys to lower case and separating
    into subsets containing user metadata, system metadata
    and other headers.
    """
    meta = {}
    sysmeta = {}
    other = {}
    for key, val in dict(headers).items():
        lkey = key.lower()
        if is_user_meta(server_type, lkey):
            meta[strip_user_meta_prefix(server_type, lkey)] = val
        elif is_sys_meta(server_type, lkey):
            sysmeta[strip_sys_meta_prefix(server_type, lkey)] = val
        else:
            other[lkey] = val
    return other, meta, sysmeta


def headers_to_account_info(headers, status_int=HTTP_OK):
    """
    Construct a cacheable dict of account info based on response headers.
    """
    headers, meta, sysmeta = _prep_headers_to_info(headers, 'account')
    account_info = {
        'status': status_int,
        # 'container_count' anomaly:
        # Previous code sometimes expects an int sometimes a string
        # Current code aligns to str and None, yet translates to int in
        # deprecated functions as needed
        'container_count': headers.get('x-account-container-count'),
        'total_object_count': headers.get('x-account-object-count'),
        'bytes': headers.get('x-account-bytes-used'),
        'meta': meta,
        'sysmeta': sysmeta,
    }
    if is_success(status_int):
        account_info['account_really_exists'] = not config_true_value(
            headers.get('x-backend-fake-account-listing'))
    return account_info


def headers_to_container_info(headers, status_int=HTTP_OK):
    """
    Construct a cacheable dict of container info based on response headers.
    """
    headers, meta, sysmeta = _prep_headers_to_info(headers, 'container')
    return {
        'status': status_int,
        'read_acl': headers.get('x-container-read'),
        'write_acl': headers.get('x-container-write'),
        'sync_key': headers.get('x-container-sync-key'),
        'object_count': headers.get('x-container-object-count'),
        'bytes': headers.get('x-container-bytes-used'),
        'versions': headers.get('x-versions-location'),
        'storage_policy': headers.get('x-backend-storage-policy-index', '0'),
        'cors': {
            'allow_origin': meta.get('access-control-allow-origin'),
            'expose_headers': meta.get('access-control-expose-headers'),
            'max_age': meta.get('access-control-max-age')
        },
        'meta': meta,
        'sysmeta': sysmeta,
    }


def headers_to_object_info(headers, status_int=HTTP_OK):
    """
    Construct a cacheable dict of object info based on response headers.
    """
    headers, meta, sysmeta = _prep_headers_to_info(headers, 'object')
    transient_sysmeta = {}
    for key, val in headers.iteritems():
        if is_object_transient_sysmeta(key):
            key = strip_object_transient_sysmeta_prefix(key.lower())
            transient_sysmeta[key] = val
    info = {'status': status_int,
            'length': headers.get('content-length'),
            'type': headers.get('content-type'),
            'etag': headers.get('etag'),
            'meta': meta,
            'sysmeta': sysmeta,
<<<<<<< HEAD
            'transient_sysmeta': transient_sysmeta
=======
>>>>>>> 551e2541
            }
    return info


def cors_validation(func):
    """
    Decorator to check if the request is a CORS request and if so, if it's
    valid.

    :param func: function to check
    """
    @functools.wraps(func)
    def wrapped(*a, **kw):
        controller = a[0]
        req = a[1]

        # The logic here was interpreted from
        #    http://www.w3.org/TR/cors/#resource-requests

        # Is this a CORS request?
        req_origin = req.headers.get('Origin', None)
        if req_origin:
            # Yes, this is a CORS request so test if the origin is allowed
            container_info = \
                controller.container_info(controller.account_name,
                                          controller.container_name, req)
            cors_info = container_info.get('cors', {})

            # Call through to the decorated method
            resp = func(*a, **kw)

            if controller.app.strict_cors_mode and \
                    not controller.is_origin_allowed(cors_info, req_origin):
                return resp

            # Expose,
            #  - simple response headers,
            #    http://www.w3.org/TR/cors/#simple-response-header
            #  - swift specific: etag, x-timestamp, x-trans-id
            #  - user metadata headers
            #  - headers provided by the user in
            #    x-container-meta-access-control-expose-headers
            if 'Access-Control-Expose-Headers' not in resp.headers:
                expose_headers = set([
                    'cache-control', 'content-language', 'content-type',
                    'expires', 'last-modified', 'pragma', 'etag',
                    'x-timestamp', 'x-trans-id'])
                for header in resp.headers:
                    if header.startswith('X-Container-Meta') or \
                            header.startswith('X-Object-Meta'):
                        expose_headers.add(header.lower())
                if cors_info.get('expose_headers'):
                    expose_headers = expose_headers.union(
                        [header_line.strip().lower()
                         for header_line in
                         cors_info['expose_headers'].split(' ')
                         if header_line.strip()])
                resp.headers['Access-Control-Expose-Headers'] = \
                    ', '.join(expose_headers)

            # The user agent won't process the response if the Allow-Origin
            # header isn't included
            if 'Access-Control-Allow-Origin' not in resp.headers:
                if cors_info['allow_origin'] and \
                        cors_info['allow_origin'].strip() == '*':
                    resp.headers['Access-Control-Allow-Origin'] = '*'
                else:
                    resp.headers['Access-Control-Allow-Origin'] = req_origin

            return resp
        else:
            # Not a CORS request so make the call as normal
            return func(*a, **kw)

    return wrapped


def get_object_info(env, app, path=None, swift_source=None):
    """
    Get the info structure for an object, based on env and app.
    This is useful to middlewares.

    .. note::

        This call bypasses auth. Success does not imply that the request has
        authorization to the object.
    """
    (version, account, container, obj) = \
        split_path(path or env['PATH_INFO'], 4, 4, True)
    info = _get_object_info(app, env, account, container, obj,
                            swift_source=swift_source)
    if info:
        info = deepcopy(info)
    else:
        info = headers_to_object_info({}, 0)

    for field in ('length',):
        if info.get(field) is None:
            info[field] = 0
        else:
            info[field] = int(info[field])

    return info


def get_container_info(env, app, swift_source=None):
    """
    Get the info structure for a container, based on env and app.
    This is useful to middlewares.

    .. note::

        This call bypasses auth. Success does not imply that the request has
        authorization to the container.
    """
    (version, account, container, unused) = \
        split_path(env['PATH_INFO'], 3, 4, True)

    # Check in environment cache and in memcache (in that order)
    info = _get_info_from_caches(app, env, account, container)

    if not info:
        # Cache miss; go HEAD the container and populate the caches
        env.setdefault('swift.infocache', {})
        # Before checking the container, make sure the account exists.
        #
        # If it is an autocreateable account, just assume it exists; don't
        # HEAD the account, as a GET or HEAD response for an autocreateable
        # account is successful whether the account actually has .db files
        # on disk or not.
        is_autocreate_account = account.startswith(
            getattr(app, 'auto_create_account_prefix', '.'))
        if not is_autocreate_account:
            account_info = get_account_info(env, app, swift_source)
            if not account_info or not is_success(account_info['status']):
                return headers_to_container_info({}, 0)

        req = _prepare_pre_auth_info_request(
            env, ("/%s/%s/%s" % (version, account, container)),
            (swift_source or 'GET_CONTAINER_INFO'))
        resp = req.get_response(app)
        # Check in infocache to see if the proxy (or anyone else) already
        # populated the cache for us. If they did, just use what's there.
        #
        # See similar comment in get_account_info() for justification.
        info = _get_info_from_infocache(env, account, container)
        if info is None:
            info = set_info_cache(app, env, account, container, resp)

    if info:
        info = deepcopy(info)  # avoid mutating what's in swift.infocache
    else:
        info = headers_to_container_info({}, 0)

    # Old data format in memcache immediately after a Swift upgrade; clean
    # it up so consumers of get_container_info() aren't exposed to it.
    info.setdefault('storage_policy', '0')
    if 'object_count' not in info and 'container_size' in info:
        info['object_count'] = info.pop('container_size')

    for field in ('bytes', 'object_count'):
        if info.get(field) is None:
            info[field] = 0
        else:
            info[field] = int(info[field])

    return info


def get_account_info(env, app, swift_source=None):
    """
    Get the info structure for an account, based on env and app.
    This is useful to middlewares.

    .. note::

        This call bypasses auth. Success does not imply that the request has
        authorization to the account.

    :raises ValueError: when path doesn't contain an account
    """
    (version, account, _junk, _junk) = \
        split_path(env['PATH_INFO'], 2, 4, True)

    # Check in environment cache and in memcache (in that order)
    info = _get_info_from_caches(app, env, account)

    # Cache miss; go HEAD the account and populate the caches
    if not info:
        env.setdefault('swift.infocache', {})
        req = _prepare_pre_auth_info_request(
            env, "/%s/%s" % (version, account),
            (swift_source or 'GET_ACCOUNT_INFO'))
        resp = req.get_response(app)
        # Check in infocache to see if the proxy (or anyone else) already
        # populated the cache for us. If they did, just use what's there.
        #
        # The point of this is to avoid setting the value in memcached
        # twice. Otherwise, we're needlessly sending requests across the
        # network.
        #
        # If the info didn't make it into the cache, we'll compute it from
        # the response and populate the cache ourselves.
        #
        # Note that this is taking "exists in infocache" to imply "exists in
        # memcache". That's because we're trying to avoid superfluous
        # network traffic, and checking in memcache prior to setting in
        # memcache would defeat the purpose.
        info = _get_info_from_infocache(env, account)
        if info is None:
            info = set_info_cache(app, env, account, None, resp)

    if info:
        info = info.copy()  # avoid mutating what's in swift.infocache
    else:
        info = headers_to_account_info({}, 0)

    for field in ('container_count', 'bytes', 'total_object_count'):
        if info.get(field) is None:
            info[field] = 0
        else:
            info[field] = int(info[field])

    return info


def get_cache_key(account, container=None, obj=None):
    """
    Get the keys for both memcache and env['swift.infocache'] (cache_key)
    where info about accounts, containers, and objects is cached

    :param account: The name of the account
    :param container: The name of the container (or None if account)
    :param obj: The name of the object (or None if account or container)
    :returns: a string cache_key
    """

    if obj:
        if not (account and container):
            raise ValueError('Object cache key requires account and container')
        cache_key = 'object/%s/%s/%s' % (account, container, obj)
    elif container:
        if not account:
            raise ValueError('Container cache key requires account')
        cache_key = 'container/%s/%s' % (account, container)
    else:
        cache_key = 'account/%s' % account
    # Use a unique environment cache key per account and one container.
    # This allows caching both account and container and ensures that when we
    # copy this env to form a new request, it won't accidentally reuse the
    # old container or account info
    return cache_key


def set_info_cache(app, env, account, container, resp):
    """
    Cache info in both memcache and env.

    :param  app: the application object
    :param  account: the unquoted account name
    :param  container: the unquoted container name or None
    :param  resp: the response received or None if info cache should be cleared

    :returns: the info that was placed into the cache, or None if the
              request status was not in (404, 410, 2xx).
    """
    infocache = env.setdefault('swift.infocache', {})

    cache_time = None
    if container and resp:
        cache_time = int(resp.headers.get(
            'X-Backend-Recheck-Container-Existence',
            DEFAULT_RECHECK_CONTAINER_EXISTENCE))
    elif resp:
        cache_time = int(resp.headers.get(
            'X-Backend-Recheck-Account-Existence',
            DEFAULT_RECHECK_ACCOUNT_EXISTENCE))
    cache_key = get_cache_key(account, container)

    if resp:
        if resp.status_int in (HTTP_NOT_FOUND, HTTP_GONE):
            cache_time *= 0.1
        elif not is_success(resp.status_int):
            cache_time = None

    # Next actually set both memcache and the env cache
    memcache = getattr(app, 'memcache', None) or env.get('swift.cache')
    if not cache_time:
        infocache.pop(cache_key, None)
        if memcache:
            memcache.delete(cache_key)
        return

    if container:
        info = headers_to_container_info(resp.headers, resp.status_int)
    else:
        info = headers_to_account_info(resp.headers, resp.status_int)
    if memcache:
        memcache.set(cache_key, info, time=cache_time)
    infocache[cache_key] = info
    return info


def set_object_info_cache(app, env, account, container, obj, resp):
    """
    Cache object info in the WSGI environment, but not in memcache. Caching
    in memcache would lead to cache pressure and mass evictions due to the
    large number of objects in a typical Swift cluster. This is a
    per-request cache only.

    :param  app: the application object
    :param  account: the unquoted account name
    :param  container: the unquoted container name
    :param  object: the unquoted object name
    :param  resp: a GET or HEAD response received from an object server, or
              None if info cache should be cleared
    :returns: the object info
    """

    cache_key = get_cache_key(account, container, obj)

    if 'swift.infocache' in env and not resp:
        env['swift.infocache'].pop(cache_key, None)
        return

    info = headers_to_object_info(resp.headers, resp.status_int)
    env.setdefault('swift.infocache', {})[cache_key] = info
    return info


def clear_info_cache(app, env, account, container=None):
    """
    Clear the cached info in both memcache and env

    :param  app: the application object
    :param  env: the WSGI environment
    :param  account: the account name
    :param  container: the containr name or None if setting info for containers
    """
    set_info_cache(app, env, account, container, None)


def _get_info_from_infocache(env, account, container=None):
    """
    Get cached account or container information from request-environment
    cache (swift.infocache).

    :param  env: the environment used by the current request
    :param  account: the account name
    :param  container: the container name

    :returns: a dictionary of cached info on cache hit, None on miss
    """
    cache_key = get_cache_key(account, container)
    if 'swift.infocache' in env and cache_key in env['swift.infocache']:
        return env['swift.infocache'][cache_key]
    return None


def _get_info_from_memcache(app, env, account, container=None):
    """
    Get cached account or container information from memcache

    :param  app: the application object
    :param  env: the environment used by the current request
    :param  account: the account name
    :param  container: the container name

    :returns: a dictionary of cached info on cache hit, None on miss. Also
      returns None if memcache is not in use.
    """
    cache_key = get_cache_key(account, container)
    memcache = getattr(app, 'memcache', None) or env.get('swift.cache')
    if memcache:
        info = memcache.get(cache_key)
        if info:
            for key in info:
                if isinstance(info[key], six.text_type):
                    info[key] = info[key].encode("utf-8")
                elif isinstance(info[key], dict):
                    for subkey, value in info[key].items():
                        if isinstance(value, six.text_type):
                            info[key][subkey] = value.encode("utf-8")
            env.setdefault('swift.infocache', {})[cache_key] = info
        return info
    return None


def _get_info_from_caches(app, env, account, container=None):
    """
    Get the cached info from env or memcache (if used) in that order.
    Used for both account and container info.

    :param  app: the application object
    :param  env: the environment used by the current request
    :returns: the cached info or None if not cached
    """

    info = _get_info_from_infocache(env, account, container)
    if info is None:
        info = _get_info_from_memcache(app, env, account, container)
    return info


def _prepare_pre_auth_info_request(env, path, swift_source):
    """
    Prepares a pre authed request to obtain info using a HEAD.

    :param env: the environment used by the current request
    :param path: The unquoted request path
    :param swift_source: value for swift.source in WSGI environment
    :returns: the pre authed request
    """
    # Set the env for the pre_authed call without a query string
    newenv = make_pre_authed_env(env, 'HEAD', path, agent='Swift',
                                 query_string='', swift_source=swift_source)
    # This is a sub request for container metadata- drop the Origin header from
    # the request so the it is not treated as a CORS request.
    newenv.pop('HTTP_ORIGIN', None)

    # ACLs are only shown to account owners, so let's make sure this request
    # looks like it came from the account owner.
    newenv['swift_owner'] = True

    # Note that Request.blank expects quoted path
    return Request.blank(quote(path), environ=newenv)


def get_info(app, env, account, container=None, swift_source=None):
    """
    Get info about accounts or containers

    Note: This call bypasses auth. Success does not imply that the
          request has authorization to the info.

    :param app: the application object
    :param env: the environment used by the current request
    :param account: The unquoted name of the account
    :param container: The unquoted name of the container (or None if account)
    :param swift_source: swift source logged for any subrequests made while
                         retrieving the account or container info
    :returns: information about the specified entity in a dictionary. See
      get_account_info and get_container_info for details on what's in the
      dictionary.
    """
    env.setdefault('swift.infocache', {})

    if container:
        path = '/v1/%s/%s' % (account, container)
        path_env = env.copy()
        path_env['PATH_INFO'] = path
        return get_container_info(path_env, app, swift_source=swift_source)
    else:
        # account info
        path = '/v1/%s' % (account,)
        path_env = env.copy()
        path_env['PATH_INFO'] = path
        return get_account_info(path_env, app, swift_source=swift_source)


def _get_object_info(app, env, account, container, obj, swift_source=None):
    """
    Get the info about object

    Note: This call bypasses auth. Success does not imply that the
          request has authorization to the info.

    :param app: the application object
    :param env: the environment used by the current request
    :param account: The unquoted name of the account
    :param container: The unquoted name of the container
    :param obj: The unquoted name of the object
    :returns: the cached info or None if cannot be retrieved
    """
    cache_key = get_cache_key(account, container, obj)
    info = env.get('swift.infocache', {}).get(cache_key)
    if info:
        return info
    # Not in cache, let's try the object servers
    path = '/v1/%s/%s/%s' % (account, container, obj)
    req = _prepare_pre_auth_info_request(env, path, swift_source)
    resp = req.get_response(app)
    # Unlike get_account_info() and get_container_info(), we don't save
    # things in memcache, so we can store the info without network traffic,
    # *and* the proxy doesn't cache object info for us, so there's no chance
    # that the object info would be in the environment. Thus, we just
    # compute the object info based on the response and stash it in
    # swift.infocache.
    info = set_object_info_cache(app, env, account, container, obj, resp)
    return info


def close_swift_conn(src):
    """
    Force close the http connection to the backend.

    :param src: the response from the backend
    """
    try:
        # Since the backends set "Connection: close" in their response
        # headers, the response object (src) is solely responsible for the
        # socket. The connection object (src.swift_conn) has no references
        # to the socket, so calling its close() method does nothing, and
        # therefore we don't do it.
        #
        # Also, since calling the response's close() method might not
        # close the underlying socket but only decrement some
        # reference-counter, we have a special method here that really,
        # really kills the underlying socket with a close() syscall.
        src.nuke_from_orbit()  # it's the only way to be sure
    except Exception:
        pass


def bytes_to_skip(record_size, range_start):
    """
    Assume an object is composed of N records, where the first N-1 are all
    the same size and the last is at most that large, but may be smaller.

    When a range request is made, it might start with a partial record. This
    must be discarded, lest the consumer get bad data. This is particularly
    true of suffix-byte-range requests, e.g. "Range: bytes=-12345" where the
    size of the object is unknown at the time the request is made.

    This function computes the number of bytes that must be discarded to
    ensure only whole records are yielded. Erasure-code decoding needs this.

    This function could have been inlined, but it took enough tries to get
    right that some targeted unit tests were desirable, hence its extraction.
    """
    return (record_size - (range_start % record_size)) % record_size


class ResumingGetter(object):
    def __init__(self, app, req, server_type, node_iter, partition, path,
                 backend_headers, concurrency=1, client_chunk_size=None,
                 newest=None):
        self.app = app
        self.node_iter = node_iter
        self.server_type = server_type
        self.partition = partition
        self.path = path
        self.backend_headers = backend_headers
        self.client_chunk_size = client_chunk_size
        self.skip_bytes = 0
        self.used_nodes = []
        self.used_source_etag = ''
        self.concurrency = concurrency

        # stuff from request
        self.req_method = req.method
        self.req_path = req.path
        self.req_query_string = req.query_string
        if newest is None:
            self.newest = config_true_value(req.headers.get('x-newest', 'f'))
        else:
            self.newest = newest

        # populated when finding source
        self.statuses = []
        self.reasons = []
        self.bodies = []
        self.source_headers = []
        self.sources = []

        # populated from response headers
        self.start_byte = self.end_byte = self.length = None

    def fast_forward(self, num_bytes):
        """
        Will skip num_bytes into the current ranges.

        :params num_bytes: the number of bytes that have already been read on
                           this request. This will change the Range header
                           so that the next req will start where it left off.

        :raises ValueError: if invalid range header
        :raises HTTPRequestedRangeNotSatisfiable: if begin + num_bytes
                                                  > end of range + 1
        :raises RangeAlreadyComplete: if begin + num_bytes == end of range + 1
        """
        if 'Range' in self.backend_headers:
            req_range = Range(self.backend_headers['Range'])

            begin, end = req_range.ranges[0]
            if begin is None:
                # this is a -50 range req (last 50 bytes of file)
                end -= num_bytes
                if end == 0:
                    # we sent out exactly the first range's worth of bytes, so
                    # we're done with it
                    raise RangeAlreadyComplete()
            else:
                begin += num_bytes
                if end is not None and begin == end + 1:
                    # we sent out exactly the first range's worth of bytes, so
                    # we're done with it
                    raise RangeAlreadyComplete()

            if end is not None and (begin > end or end < 0):
                raise HTTPRequestedRangeNotSatisfiable()

            req_range.ranges = [(begin, end)] + req_range.ranges[1:]
            self.backend_headers['Range'] = str(req_range)
        else:
            self.backend_headers['Range'] = 'bytes=%d-' % num_bytes

    def pop_range(self):
        """
        Remove the first byterange from our Range header.

        This is used after a byterange has been completely sent to the
        client; this way, should we need to resume the download from another
        object server, we do not re-fetch byteranges that the client already
        has.

        If we have no Range header, this is a no-op.
        """
        if 'Range' in self.backend_headers:
            try:
                req_range = Range(self.backend_headers['Range'])
            except ValueError:
                # there's a Range header, but it's garbage, so get rid of it
                self.backend_headers.pop('Range')
                return
            begin, end = req_range.ranges.pop(0)
            if len(req_range.ranges) > 0:
                self.backend_headers['Range'] = str(req_range)
            else:
                self.backend_headers.pop('Range')

    def learn_size_from_content_range(self, start, end, length):
        """
        If client_chunk_size is set, makes sure we yield things starting on
        chunk boundaries based on the Content-Range header in the response.

        Sets our Range header's first byterange to the value learned from
        the Content-Range header in the response; if we were given a
        fully-specified range (e.g. "bytes=123-456"), this is a no-op.

        If we were given a half-specified range (e.g. "bytes=123-" or
        "bytes=-456"), then this changes the Range header to a
        semantically-equivalent one *and* it lets us resume on a proper
        boundary instead of just in the middle of a piece somewhere.
        """
        if length == 0:
            return

        if self.client_chunk_size:
            self.skip_bytes = bytes_to_skip(self.client_chunk_size, start)

        if 'Range' in self.backend_headers:
            try:
                req_range = Range(self.backend_headers['Range'])
                new_ranges = [(start, end)] + req_range.ranges[1:]
            except ValueError:
                new_ranges = [(start, end)]
        else:
            new_ranges = [(start, end)]

        self.backend_headers['Range'] = (
            "bytes=" + (",".join("%s-%s" % (s if s is not None else '',
                                            e if e is not None else '')
                                 for s, e in new_ranges)))

    def is_good_source(self, src):
        """
        Indicates whether or not the request made to the backend found
        what it was looking for.

        :param src: the response from the backend
        :returns: True if found, False if not
        """
        if self.server_type == 'Object' and src.status == 416:
            return True
        return is_success(src.status) or is_redirection(src.status)

    def response_parts_iter(self, req):
        source, node = self._get_source_and_node()
        it = None
        if source:
            it = self._get_response_parts_iter(req, node, source)
        return it

    def _get_response_parts_iter(self, req, node, source):
        # Someday we can replace this [mess] with python 3's "nonlocal"
        source = [source]
        node = [node]

        try:
            client_chunk_size = self.client_chunk_size
            node_timeout = self.app.node_timeout
            if self.server_type == 'Object':
                node_timeout = self.app.recoverable_node_timeout

            # This is safe; it sets up a generator but does not call next()
            # on it, so no IO is performed.
            parts_iter = [
                http_response_to_document_iters(
                    source[0], read_chunk_size=self.app.object_chunk_size)]

            def get_next_doc_part():
                while True:
                    try:
                        # This call to next() performs IO when we have a
                        # multipart/byteranges response; it reads the MIME
                        # boundary and part headers.
                        #
                        # If we don't have a multipart/byteranges response,
                        # but just a 200 or a single-range 206, then this
                        # performs no IO, and either just returns source or
                        # raises StopIteration.
                        with ChunkReadTimeout(node_timeout):
                            # if StopIteration is raised, it escapes and is
                            # handled elsewhere
                            start_byte, end_byte, length, headers, part = next(
                                parts_iter[0])
                        return (start_byte, end_byte, length, headers, part)
                    except ChunkReadTimeout:
                        new_source, new_node = self._get_source_and_node()
                        if new_source:
                            self.app.exception_occurred(
                                node[0], _('Object'),
                                _('Trying to read during GET (retrying)'))
                            # Close-out the connection as best as possible.
                            if getattr(source[0], 'swift_conn', None):
                                close_swift_conn(source[0])
                            source[0] = new_source
                            node[0] = new_node
                            # This is safe; it sets up a generator but does
                            # not call next() on it, so no IO is performed.
                            parts_iter[0] = http_response_to_document_iters(
                                new_source,
                                read_chunk_size=self.app.object_chunk_size)
                        else:
                            raise StopIteration()

            def iter_bytes_from_response_part(part_file):
                nchunks = 0
                buf = ''
                bytes_used_from_backend = 0
                while True:
                    try:
                        with ChunkReadTimeout(node_timeout):
                            chunk = part_file.read(self.app.object_chunk_size)
                            nchunks += 1
                            buf += chunk
                    except ChunkReadTimeout:
                        exc_type, exc_value, exc_traceback = exc_info()
                        if self.newest or self.server_type != 'Object':
                            six.reraise(exc_type, exc_value, exc_traceback)
                        try:
                            self.fast_forward(bytes_used_from_backend)
                        except (HTTPException, ValueError):
                            six.reraise(exc_type, exc_value, exc_traceback)
                        except RangeAlreadyComplete:
                            break
                        buf = ''
                        new_source, new_node = self._get_source_and_node()
                        if new_source:
                            self.app.exception_occurred(
                                node[0], _('Object'),
                                _('Trying to read during GET (retrying)'))
                            # Close-out the connection as best as possible.
                            if getattr(source[0], 'swift_conn', None):
                                close_swift_conn(source[0])
                            source[0] = new_source
                            node[0] = new_node
                            # This is safe; it just sets up a generator but
                            # does not call next() on it, so no IO is
                            # performed.
                            parts_iter[0] = http_response_to_document_iters(
                                new_source,
                                read_chunk_size=self.app.object_chunk_size)

                            try:
                                _junk, _junk, _junk, _junk, part_file = \
                                    get_next_doc_part()
                            except StopIteration:
                                # Tried to find a new node from which to
                                # finish the GET, but failed. There's
                                # nothing more to do here.
                                return
                        else:
                            six.reraise(exc_type, exc_value, exc_traceback)
                    else:
                        if buf and self.skip_bytes:
                            if self.skip_bytes < len(buf):
                                buf = buf[self.skip_bytes:]
                                bytes_used_from_backend += self.skip_bytes
                                self.skip_bytes = 0
                            else:
                                self.skip_bytes -= len(buf)
                                bytes_used_from_backend += len(buf)
                                buf = ''

                        if not chunk:
                            if buf:
                                with ChunkWriteTimeout(
                                        self.app.client_timeout):
                                    bytes_used_from_backend += len(buf)
                                    yield buf
                                buf = ''
                            break

                        if client_chunk_size is not None:
                            while len(buf) >= client_chunk_size:
                                client_chunk = buf[:client_chunk_size]
                                buf = buf[client_chunk_size:]
                                with ChunkWriteTimeout(
                                        self.app.client_timeout):
                                    yield client_chunk
                                bytes_used_from_backend += len(client_chunk)
                        else:
                            with ChunkWriteTimeout(self.app.client_timeout):
                                yield buf
                            bytes_used_from_backend += len(buf)
                            buf = ''

                        # This is for fairness; if the network is outpacing
                        # the CPU, we'll always be able to read and write
                        # data without encountering an EWOULDBLOCK, and so
                        # eventlet will not switch greenthreads on its own.
                        # We do it manually so that clients don't starve.
                        #
                        # The number 5 here was chosen by making stuff up.
                        # It's not every single chunk, but it's not too big
                        # either, so it seemed like it would probably be an
                        # okay choice.
                        #
                        # Note that we may trampoline to other greenthreads
                        # more often than once every 5 chunks, depending on
                        # how blocking our network IO is; the explicit sleep
                        # here simply provides a lower bound on the rate of
                        # trampolining.
                        if nchunks % 5 == 0:
                            sleep()

            part_iter = None
            try:
                while True:
                    start_byte, end_byte, length, headers, part = \
                        get_next_doc_part()
                    self.learn_size_from_content_range(
                        start_byte, end_byte, length)
                    part_iter = iter_bytes_from_response_part(part)
                    yield {'start_byte': start_byte, 'end_byte': end_byte,
                           'entity_length': length, 'headers': headers,
                           'part_iter': part_iter}
                    self.pop_range()
            except StopIteration:
                req.environ['swift.non_client_disconnect'] = True
            finally:
                if part_iter:
                    part_iter.close()

        except ChunkReadTimeout:
            self.app.exception_occurred(node[0], _('Object'),
                                        _('Trying to read during GET'))
            raise
        except ChunkWriteTimeout:
            self.app.logger.warning(
                _('Client did not read from proxy within %ss') %
                self.app.client_timeout)
            self.app.logger.increment('client_timeouts')
        except GeneratorExit:
            if not req.environ.get('swift.non_client_disconnect'):
                self.app.logger.warning(_('Client disconnected on read'))
        except Exception:
            self.app.logger.exception(_('Trying to send to client'))
            raise
        finally:
            # Close-out the connection as best as possible.
            if getattr(source[0], 'swift_conn', None):
                close_swift_conn(source[0])

    @property
    def last_status(self):
        if self.statuses:
            return self.statuses[-1]
        else:
            return None

    @property
    def last_headers(self):
        if self.source_headers:
            return self.source_headers[-1]
        else:
            return None

    def _make_node_request(self, node, node_timeout, logger_thread_locals):
        self.app.logger.thread_locals = logger_thread_locals
        if node in self.used_nodes:
            return False
        start_node_timing = time.time()
        try:
            with ConnectionTimeout(self.app.conn_timeout):
                conn = http_connect(
                    node['ip'], node['port'], node['device'],
                    self.partition, self.req_method, self.path,
                    headers=self.backend_headers,
                    query_string=self.req_query_string)
            self.app.set_node_timing(node, time.time() - start_node_timing)

            with Timeout(node_timeout):
                possible_source = conn.getresponse()
                # See NOTE: swift_conn at top of file about this.
                possible_source.swift_conn = conn
        except (Exception, Timeout):
            self.app.exception_occurred(
                node, self.server_type,
                _('Trying to %(method)s %(path)s') %
                {'method': self.req_method, 'path': self.req_path})
            return False
        if self.is_good_source(possible_source):
            # 404 if we know we don't have a synced copy
            if not float(possible_source.getheader('X-PUT-Timestamp', 1)):
                self.statuses.append(HTTP_NOT_FOUND)
                self.reasons.append('')
                self.bodies.append('')
                self.source_headers.append([])
                close_swift_conn(possible_source)
            else:
                if self.used_source_etag:
                    src_headers = dict(
                        (k.lower(), v) for k, v in
                        possible_source.getheaders())

                    if self.used_source_etag != src_headers.get(
                            'x-object-sysmeta-ec-etag',
                            src_headers.get('etag', '')).strip('"'):
                        self.statuses.append(HTTP_NOT_FOUND)
                        self.reasons.append('')
                        self.bodies.append('')
                        self.source_headers.append([])
                        return False

                self.statuses.append(possible_source.status)
                self.reasons.append(possible_source.reason)
                self.bodies.append(None)
                self.source_headers.append(possible_source.getheaders())
                self.sources.append((possible_source, node))
                if not self.newest:  # one good source is enough
                    return True
        else:
            self.statuses.append(possible_source.status)
            self.reasons.append(possible_source.reason)
            self.bodies.append(possible_source.read())
            self.source_headers.append(possible_source.getheaders())
            if possible_source.status == HTTP_INSUFFICIENT_STORAGE:
                self.app.error_limit(node, _('ERROR Insufficient Storage'))
            elif is_server_error(possible_source.status):
                self.app.error_occurred(
                    node, _('ERROR %(status)d %(body)s '
                            'From %(type)s Server') %
                    {'status': possible_source.status,
                     'body': self.bodies[-1][:1024],
                     'type': self.server_type})
        return False

    def _get_source_and_node(self):
        self.statuses = []
        self.reasons = []
        self.bodies = []
        self.source_headers = []
        self.sources = []

        nodes = GreenthreadSafeIterator(self.node_iter)

        node_timeout = self.app.node_timeout
        if self.server_type == 'Object' and not self.newest:
            node_timeout = self.app.recoverable_node_timeout

        pile = GreenAsyncPile(self.concurrency)

        for node in nodes:
            pile.spawn(self._make_node_request, node, node_timeout,
                       self.app.logger.thread_locals)
            _timeout = self.app.concurrency_timeout \
                if pile.inflight < self.concurrency else None
            if pile.waitfirst(_timeout):
                break
        else:
            # ran out of nodes, see if any stragglers will finish
            any(pile)

        if self.sources:
            self.sources.sort(key=lambda s: source_key(s[0]))
            source, node = self.sources.pop()
            for src, _junk in self.sources:
                close_swift_conn(src)
            self.used_nodes.append(node)
            src_headers = dict(
                (k.lower(), v) for k, v in
                source.getheaders())

            # Save off the source etag so that, if we lose the connection
            # and have to resume from a different node, we can be sure that
            # we have the same object (replication) or a fragment archive
            # from the same object (EC). Otherwise, if the cluster has two
            # versions of the same object, we might end up switching between
            # old and new mid-stream and giving garbage to the client.
            self.used_source_etag = src_headers.get(
                'x-object-sysmeta-ec-etag',
                src_headers.get('etag', '')).strip('"')
            return source, node
        return None, None


class GetOrHeadHandler(ResumingGetter):
    def _make_app_iter(self, req, node, source):
        """
        Returns an iterator over the contents of the source (via its read
        func).  There is also quite a bit of cleanup to ensure garbage
        collection works and the underlying socket of the source is closed.

        :param req: incoming request object
        :param source: The httplib.Response object this iterator should read
                       from.
        :param node: The node the source is reading from, for logging purposes.
        """

        ct = source.getheader('Content-Type')
        if ct:
            content_type, content_type_attrs = parse_content_type(ct)
            is_multipart = content_type == 'multipart/byteranges'
        else:
            is_multipart = False

        boundary = "dontcare"
        if is_multipart:
            # we need some MIME boundary; fortunately, the object server has
            # furnished one for us, so we'll just re-use it
            boundary = dict(content_type_attrs)["boundary"]

        parts_iter = self._get_response_parts_iter(req, node, source)

        def add_content_type(response_part):
            response_part["content_type"] = \
                HeaderKeyDict(response_part["headers"]).get("Content-Type")
            return response_part

        return document_iters_to_http_response_body(
            (add_content_type(pi) for pi in parts_iter),
            boundary, is_multipart, self.app.logger)

    def get_working_response(self, req):
        source, node = self._get_source_and_node()
        res = None
        if source:
            res = Response(request=req)
            res.status = source.status
            update_headers(res, source.getheaders())
            if req.method == 'GET' and \
                    source.status in (HTTP_OK, HTTP_PARTIAL_CONTENT):
                res.app_iter = self._make_app_iter(req, node, source)
                # See NOTE: swift_conn at top of file about this.
                res.swift_conn = source.swift_conn
            if not res.environ:
                res.environ = {}
            res.environ['swift_x_timestamp'] = \
                source.getheader('x-timestamp')
            res.accept_ranges = 'bytes'
            res.content_length = source.getheader('Content-Length')
            if source.getheader('Content-Type'):
                res.charset = None
                res.content_type = source.getheader('Content-Type')
        return res


class NodeIter(object):
    """
    Yields nodes for a ring partition, skipping over error
    limited nodes and stopping at the configurable number of nodes. If a
    node yielded subsequently gets error limited, an extra node will be
    yielded to take its place.

    Note that if you're going to iterate over this concurrently from
    multiple greenthreads, you'll want to use a
    swift.common.utils.GreenthreadSafeIterator to serialize access.
    Otherwise, you may get ValueErrors from concurrent access. (You also
    may not, depending on how logging is configured, the vagaries of
    socket IO and eventlet, and the phase of the moon.)

    :param app: a proxy app
    :param ring: ring to get yield nodes from
    :param partition: ring partition to yield nodes for
    :param node_iter: optional iterable of nodes to try. Useful if you
        want to filter or reorder the nodes.
    """

    def __init__(self, app, ring, partition, node_iter=None):
        self.app = app
        self.ring = ring
        self.partition = partition

        part_nodes = ring.get_part_nodes(partition)
        if node_iter is None:
            node_iter = itertools.chain(
                part_nodes, ring.get_more_nodes(partition))
        num_primary_nodes = len(part_nodes)
        self.nodes_left = self.app.request_node_count(num_primary_nodes)
        self.expected_handoffs = self.nodes_left - num_primary_nodes

        # Use of list() here forcibly yanks the first N nodes (the primary
        # nodes) from node_iter, so the rest of its values are handoffs.
        self.primary_nodes = self.app.sort_nodes(
            list(itertools.islice(node_iter, num_primary_nodes)))
        self.handoff_iter = node_iter

    def __iter__(self):
        self._node_iter = self._node_gen()
        return self

    def log_handoffs(self, handoffs):
        """
        Log handoff requests if handoff logging is enabled and the
        handoff was not expected.

        We only log handoffs when we've pushed the handoff count further
        than we would normally have expected under normal circumstances,
        that is (request_node_count - num_primaries), when handoffs goes
        higher than that it means one of the primaries must have been
        skipped because of error limiting before we consumed all of our
        nodes_left.
        """
        if not self.app.log_handoffs:
            return
        extra_handoffs = handoffs - self.expected_handoffs
        if extra_handoffs > 0:
            self.app.logger.increment('handoff_count')
            self.app.logger.warning(
                'Handoff requested (%d)' % handoffs)
            if (extra_handoffs == len(self.primary_nodes)):
                # all the primaries were skipped, and handoffs didn't help
                self.app.logger.increment('handoff_all_count')

    def _node_gen(self):
        for node in self.primary_nodes:
            if not self.app.error_limited(node):
                yield node
                if not self.app.error_limited(node):
                    self.nodes_left -= 1
                    if self.nodes_left <= 0:
                        return
        handoffs = 0
        for node in self.handoff_iter:
            if not self.app.error_limited(node):
                handoffs += 1
                self.log_handoffs(handoffs)
                yield node
                if not self.app.error_limited(node):
                    self.nodes_left -= 1
                    if self.nodes_left <= 0:
                        return

    def next(self):
        return next(self._node_iter)

    def __next__(self):
        return self.next()


class Controller(object):
    """Base WSGI controller class for the proxy"""
    server_type = 'Base'

    # Ensure these are all lowercase
    pass_through_headers = []

    def __init__(self, app):
        """
        Creates a controller attached to an application instance

        :param app: the application instance
        """
        self.account_name = None
        self.app = app
        self.trans_id = '-'
        self._allowed_methods = None

    @property
    def allowed_methods(self):
        if self._allowed_methods is None:
            self._allowed_methods = set()
            all_methods = inspect.getmembers(self, predicate=inspect.ismethod)
            for name, m in all_methods:
                if getattr(m, 'publicly_accessible', False):
                    self._allowed_methods.add(name)
        return self._allowed_methods

    def _x_remove_headers(self):
        """
        Returns a list of headers that must not be sent to the backend

        :returns: a list of header
        """
        return []

    def transfer_headers(self, src_headers, dst_headers):
        """
        Transfer legal headers from an original client request to dictionary
        that will be used as headers by the backend request

        :param src_headers: A dictionary of the original client request headers
        :param dst_headers: A dictionary of the backend request headers
        """
        st = self.server_type.lower()

        x_remove = 'x-remove-%s-meta-' % st
        dst_headers.update((k.lower().replace('-remove', '', 1), '')
                           for k in src_headers
                           if k.lower().startswith(x_remove) or
                           k.lower() in self._x_remove_headers())

        dst_headers.update((k.lower(), v)
                           for k, v in src_headers.items()
                           if k.lower() in self.pass_through_headers or
                           is_sys_or_user_meta(st, k))

    def generate_request_headers(self, orig_req=None, additional=None,
                                 transfer=False):
        """
        Create a list of headers to be used in backend requests

        :param orig_req: the original request sent by the client to the proxy
        :param additional: additional headers to send to the backend
        :param transfer: If True, transfer headers from original client request
        :returns: a dictionary of headers
        """
        # Use the additional headers first so they don't overwrite the headers
        # we require.
        headers = HeaderKeyDict(additional) if additional else HeaderKeyDict()
        if transfer:
            self.transfer_headers(orig_req.headers, headers)
        headers.setdefault('x-timestamp', Timestamp(time.time()).internal)
        if orig_req:
            referer = orig_req.as_referer()
        else:
            referer = ''
        headers['x-trans-id'] = self.trans_id
        headers['connection'] = 'close'
        headers['user-agent'] = 'proxy-server %s' % os.getpid()
        headers['referer'] = referer
        return headers

    def account_info(self, account, req=None):
        """
        Get account information, and also verify that the account exists.

        :param account: name of the account to get the info for
        :param req: caller's HTTP request context object (optional)
        :returns: tuple of (account partition, account nodes, container_count)
                  or (None, None, None) if it does not exist
        """
        partition, nodes = self.app.account_ring.get_nodes(account)
        if req:
            env = getattr(req, 'environ', {})
        else:
            env = {}
        env.setdefault('swift.infocache', {})
        path_env = env.copy()
        path_env['PATH_INFO'] = "/v1/%s" % (account,)

        info = get_account_info(path_env, self.app)
        if (not info
                or not is_success(info['status'])
                or not info.get('account_really_exists', True)):
            return None, None, None
        if info.get('container_count') is None:
            container_count = 0
        else:
            container_count = int(info['container_count'])
        return partition, nodes, container_count

    def container_info(self, account, container, req=None):
        """
        Get container information and thusly verify container existence.
        This will also verify account existence.

        :param account: account name for the container
        :param container: container name to look up
        :param req: caller's HTTP request context object (optional)
        :returns: dict containing at least container partition ('partition'),
                  container nodes ('containers'), container read
                  acl ('read_acl'), container write acl ('write_acl'),
                  and container sync key ('sync_key').
                  Values are set to None if the container does not exist.
        """
        part, nodes = self.app.container_ring.get_nodes(account, container)
        if req:
            env = getattr(req, 'environ', {})
        else:
            env = {}
        env.setdefault('swift.infocache', {})
        path_env = env.copy()
        path_env['PATH_INFO'] = "/v1/%s/%s" % (account, container)
        info = get_container_info(path_env, self.app)
        if not info or not is_success(info.get('status')):
            info = headers_to_container_info({}, 0)
            info['partition'] = None
            info['nodes'] = None
        else:
            info['partition'] = part
            info['nodes'] = nodes
        if info.get('storage_policy') is None:
            info['storage_policy'] = 0
        return info

    def _make_request(self, nodes, part, method, path, headers, query,
                      logger_thread_locals):
        """
        Iterates over the given node iterator, sending an HTTP request to one
        node at a time.  The first non-informational, non-server-error
        response is returned.  If no non-informational, non-server-error
        response is received from any of the nodes, returns None.

        :param nodes: an iterator of the backend server and handoff servers
        :param part: the partition number
        :param method: the method to send to the backend
        :param path: the path to send to the backend
                     (full path ends up being /<$device>/<$part>/<$path>)
        :param headers: dictionary of headers
        :param query: query string to send to the backend.
        :param logger_thread_locals: The thread local values to be set on the
                                     self.app.logger to retain transaction
                                     logging information.
        :returns: a swob.Response object, or None if no responses were received
        """
        self.app.logger.thread_locals = logger_thread_locals
        for node in nodes:
            try:
                start_node_timing = time.time()
                with ConnectionTimeout(self.app.conn_timeout):
                    conn = http_connect(node['ip'], node['port'],
                                        node['device'], part, method, path,
                                        headers=headers, query_string=query)
                    conn.node = node
                self.app.set_node_timing(node, time.time() - start_node_timing)
                with Timeout(self.app.node_timeout):
                    resp = conn.getresponse()
                    if not is_informational(resp.status) and \
                            not is_server_error(resp.status):
                        return resp.status, resp.reason, resp.getheaders(), \
                            resp.read()
                    elif resp.status == HTTP_INSUFFICIENT_STORAGE:
                        self.app.error_limit(node,
                                             _('ERROR Insufficient Storage'))
                    elif is_server_error(resp.status):
                        self.app.error_occurred(
                            node, _('ERROR %(status)d '
                                    'Trying to %(method)s %(path)s'
                                    'From Container Server') % {
                                        'status': resp.status,
                                        'method': method,
                                        'path': path})
            except (Exception, Timeout):
                self.app.exception_occurred(
                    node, self.server_type,
                    _('Trying to %(method)s %(path)s') %
                    {'method': method, 'path': path})

    def make_requests(self, req, ring, part, method, path, headers,
                      query_string='', overrides=None):
        """
        Sends an HTTP request to multiple nodes and aggregates the results.
        It attempts the primary nodes concurrently, then iterates over the
        handoff nodes as needed.

        :param req: a request sent by the client
        :param ring: the ring used for finding backend servers
        :param part: the partition number
        :param method: the method to send to the backend
        :param path: the path to send to the backend
                     (full path ends up being  /<$device>/<$part>/<$path>)
        :param headers: a list of dicts, where each dict represents one
                        backend request that should be made.
        :param query_string: optional query string to send to the backend
        :param overrides: optional return status override map used to override
                          the returned status of a request.
        :returns: a swob.Response object
        """
        start_nodes = ring.get_part_nodes(part)
        nodes = GreenthreadSafeIterator(self.app.iter_nodes(ring, part))
        pile = GreenAsyncPile(len(start_nodes))
        for head in headers:
            pile.spawn(self._make_request, nodes, part, method, path,
                       head, query_string, self.app.logger.thread_locals)
        response = []
        statuses = []
        for resp in pile:
            if not resp:
                continue
            response.append(resp)
            statuses.append(resp[0])
            if self.have_quorum(statuses, len(start_nodes)):
                break
        # give any pending requests *some* chance to finish
        finished_quickly = pile.waitall(self.app.post_quorum_timeout)
        for resp in finished_quickly:
            if not resp:
                continue
            response.append(resp)
            statuses.append(resp[0])
        while len(response) < len(start_nodes):
            response.append((HTTP_SERVICE_UNAVAILABLE, '', '', ''))
        statuses, reasons, resp_headers, bodies = zip(*response)
        return self.best_response(req, statuses, reasons, bodies,
                                  '%s %s' % (self.server_type, req.method),
                                  overrides=overrides, headers=resp_headers)

    def _quorum_size(self, n):
        """
        Number of successful backend responses needed for the proxy to
        consider the client request successful.
        """
        return quorum_size(n)

    def have_quorum(self, statuses, node_count, quorum=None):
        """
        Given a list of statuses from several requests, determine if
        a quorum response can already be decided.

        :param statuses: list of statuses returned
        :param node_count: number of nodes being queried (basically ring count)
        :param quorum: number of statuses required for quorum
        :returns: True or False, depending on if quorum is established
        """
        if quorum is None:
            quorum = self._quorum_size(node_count)
        if len(statuses) >= quorum:
            for hundred in (HTTP_CONTINUE, HTTP_OK, HTTP_MULTIPLE_CHOICES,
                            HTTP_BAD_REQUEST):
                if sum(1 for s in statuses
                       if hundred <= s < hundred + 100) >= quorum:
                    return True
        return False

    def best_response(self, req, statuses, reasons, bodies, server_type,
                      etag=None, headers=None, overrides=None,
                      quorum_size=None):
        """
        Given a list of responses from several servers, choose the best to
        return to the API.

        :param req: swob.Request object
        :param statuses: list of statuses returned
        :param reasons: list of reasons for each status
        :param bodies: bodies of each response
        :param server_type: type of server the responses came from
        :param etag: etag
        :param headers: headers of each response
        :param overrides: overrides to apply when lacking quorum
        :param quorum_size: quorum size to use
        :returns: swob.Response object with the correct status, body, etc. set
        """
        if quorum_size is None:
            quorum_size = self._quorum_size(len(statuses))

        resp = self._compute_quorum_response(
            req, statuses, reasons, bodies, etag, headers,
            quorum_size=quorum_size)
        if overrides and not resp:
            faked_up_status_indices = set()
            transformed = []
            for (i, (status, reason, hdrs, body)) in enumerate(zip(
                    statuses, reasons, headers, bodies)):
                if status in overrides:
                    faked_up_status_indices.add(i)
                    transformed.append((overrides[status], '', '', ''))
                else:
                    transformed.append((status, reason, hdrs, body))
            statuses, reasons, headers, bodies = zip(*transformed)
            resp = self._compute_quorum_response(
                req, statuses, reasons, bodies, etag, headers,
                indices_to_avoid=faked_up_status_indices,
                quorum_size=quorum_size)

        if not resp:
            resp = HTTPServiceUnavailable(request=req)
            self.app.logger.error(_('%(type)s returning 503 for %(statuses)s'),
                                  {'type': server_type, 'statuses': statuses})

        return resp

    def _compute_quorum_response(self, req, statuses, reasons, bodies, etag,
                                 headers, quorum_size, indices_to_avoid=()):
        if not statuses:
            return None
        for hundred in (HTTP_OK, HTTP_MULTIPLE_CHOICES, HTTP_BAD_REQUEST):
            hstatuses = \
                [(i, s) for i, s in enumerate(statuses)
                 if hundred <= s < hundred + 100]
            if len(hstatuses) >= quorum_size:
                try:
                    status_index, status = max(
                        ((i, stat) for i, stat in hstatuses
                            if i not in indices_to_avoid),
                        key=operator.itemgetter(1))
                except ValueError:
                    # All statuses were indices to avoid
                    continue
                resp = status_map[status](request=req)
                resp.status = '%s %s' % (status, reasons[status_index])
                resp.body = bodies[status_index]
                if headers:
                    update_headers(resp, headers[status_index])
                if etag:
                    resp.headers['etag'] = etag.strip('"')
                return resp
        return None

    @public
    def GET(self, req):
        """
        Handler for HTTP GET requests.

        :param req: The client request
        :returns: the response to the client
        """
        return self.GETorHEAD(req)

    @public
    def HEAD(self, req):
        """
        Handler for HTTP HEAD requests.

        :param req: The client request
        :returns: the response to the client
        """
        return self.GETorHEAD(req)

    def autocreate_account(self, req, account):
        """
        Autocreate an account

        :param req: request leading to this autocreate
        :param account: the unquoted account name
        """
        partition, nodes = self.app.account_ring.get_nodes(account)
        path = '/%s' % account
        headers = {'X-Timestamp': Timestamp(time.time()).internal,
                   'X-Trans-Id': self.trans_id,
                   'Connection': 'close'}
        # transfer any x-account-sysmeta headers from original request
        # to the autocreate PUT
        headers.update((k, v)
                       for k, v in req.headers.items()
                       if is_sys_meta('account', k))
        resp = self.make_requests(Request.blank('/v1' + path),
                                  self.app.account_ring, partition, 'PUT',
                                  path, [headers] * len(nodes))
        if is_success(resp.status_int):
            self.app.logger.info('autocreate account %r' % path)
            clear_info_cache(self.app, req.environ, account)
        else:
            self.app.logger.warning('Could not autocreate account %r' % path)

    def GETorHEAD_base(self, req, server_type, node_iter, partition, path,
                       concurrency=1, client_chunk_size=None):
        """
        Base handler for HTTP GET or HEAD requests.

        :param req: swob.Request object
        :param server_type: server type used in logging
        :param node_iter: an iterator to obtain nodes from
        :param partition: partition
        :param path: path for the request
        :param concurrency: number of requests to run concurrently
        :param client_chunk_size: chunk size for response body iterator
        :returns: swob.Response object
        """
        backend_headers = self.generate_request_headers(
            req, additional=req.headers)

        handler = GetOrHeadHandler(self.app, req, self.server_type, node_iter,
                                   partition, path, backend_headers,
                                   concurrency,
                                   client_chunk_size=client_chunk_size)
        res = handler.get_working_response(req)

        if not res:
            res = self.best_response(
                req, handler.statuses, handler.reasons, handler.bodies,
                '%s %s' % (server_type, req.method),
                headers=handler.source_headers)

        # if a backend policy index is present in resp headers, translate it
        # here with the friendly policy name
        if 'X-Backend-Storage-Policy-Index' in res.headers and \
                is_success(res.status_int):
            policy = \
                POLICIES.get_by_index(
                    res.headers['X-Backend-Storage-Policy-Index'])
            if policy:
                res.headers['X-Storage-Policy'] = policy.name
            else:
                self.app.logger.error(
                    'Could not translate %s (%r) from %r to policy',
                    'X-Backend-Storage-Policy-Index',
                    res.headers['X-Backend-Storage-Policy-Index'], path)

        return res

    def is_origin_allowed(self, cors_info, origin):
        """
        Is the given Origin allowed to make requests to this resource

        :param cors_info: the resource's CORS related metadata headers
        :param origin: the origin making the request
        :return: True or False
        """
        allowed_origins = set()
        if cors_info.get('allow_origin'):
            allowed_origins.update(
                [a.strip()
                 for a in cors_info['allow_origin'].split(' ')
                 if a.strip()])
        if self.app.cors_allow_origin:
            allowed_origins.update(self.app.cors_allow_origin)
        return origin in allowed_origins or '*' in allowed_origins

    @public
    def OPTIONS(self, req):
        """
        Base handler for OPTIONS requests

        :param req: swob.Request object
        :returns: swob.Response object
        """
        # Prepare the default response
        headers = {'Allow': ', '.join(self.allowed_methods)}
        resp = Response(status=200, request=req, headers=headers)

        # If this isn't a CORS pre-flight request then return now
        req_origin_value = req.headers.get('Origin', None)
        if not req_origin_value:
            return resp

        # This is a CORS preflight request so check it's allowed
        try:
            container_info = \
                self.container_info(self.account_name,
                                    self.container_name, req)
        except AttributeError:
            # This should only happen for requests to the Account. A future
            # change could allow CORS requests to the Account level as well.
            return resp

        cors = container_info.get('cors', {})

        # If the CORS origin isn't allowed return a 401
        if not self.is_origin_allowed(cors, req_origin_value) or (
                req.headers.get('Access-Control-Request-Method') not in
                self.allowed_methods):
            resp.status = HTTP_UNAUTHORIZED
            return resp

        # Allow all headers requested in the request. The CORS
        # specification does leave the door open for this, as mentioned in
        # http://www.w3.org/TR/cors/#resource-preflight-requests
        # Note: Since the list of headers can be unbounded
        # simply returning headers can be enough.
        allow_headers = set()
        if req.headers.get('Access-Control-Request-Headers'):
            allow_headers.update(
                list_from_csv(req.headers['Access-Control-Request-Headers']))

        # Populate the response with the CORS preflight headers
        if cors.get('allow_origin') and \
                cors.get('allow_origin').strip() == '*':
            headers['access-control-allow-origin'] = '*'
        else:
            headers['access-control-allow-origin'] = req_origin_value
        if cors.get('max_age') is not None:
            headers['access-control-max-age'] = cors.get('max_age')
        headers['access-control-allow-methods'] = \
            ', '.join(self.allowed_methods)
        if allow_headers:
            headers['access-control-allow-headers'] = ', '.join(allow_headers)
        resp.headers = headers

        return resp<|MERGE_RESOLUTION|>--- conflicted
+++ resolved
@@ -192,10 +192,7 @@
             'etag': headers.get('etag'),
             'meta': meta,
             'sysmeta': sysmeta,
-<<<<<<< HEAD
             'transient_sysmeta': transient_sysmeta
-=======
->>>>>>> 551e2541
             }
     return info
 
