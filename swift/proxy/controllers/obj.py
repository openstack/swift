# Copyright (c) 2010-2012 OpenStack Foundation
#
# Licensed under the Apache License, Version 2.0 (the "License");
# you may not use this file except in compliance with the License.
# You may obtain a copy of the License at
#
#    http://www.apache.org/licenses/LICENSE-2.0
#
# Unless required by applicable law or agreed to in writing, software
# distributed under the License is distributed on an "AS IS" BASIS,
# WITHOUT WARRANTIES OR CONDITIONS OF ANY KIND, either express or
# implied.
# See the License for the specific language governing permissions and
# limitations under the License.

# NOTE: swift_conn
# You'll see swift_conn passed around a few places in this file. This is the
# source bufferedhttp connection of whatever it is attached to.
#   It is used when early termination of reading from the connection should
# happen, such as when a range request is satisfied but there's still more the
# source connection would like to send. To prevent having to read all the data
# that could be left, the source connection can be .close() and then reads
# commence to empty out any buffers.
#   These shenanigans are to ensure all related objects can be garbage
# collected. We've seen objects hang around forever otherwise.

from urllib.parse import quote, unquote

import collections
import itertools
import json
import time
import math
import random

from greenlet import GreenletExit
from eventlet import GreenPile
from eventlet.queue import Queue, Empty
from eventlet.timeout import Timeout

from swift.common.utils import (
    clean_content_type, config_true_value, ContextPool, csv_append,
    GreenAsyncPile, GreenthreadSafeIterator, Timestamp, WatchdogTimeout,
    normalize_delete_at_timestamp, public,
    document_iters_to_http_response_body, parse_content_range,
    quorum_size, reiterate, close_if_possible, safe_json_loads, md5,
    NamespaceBoundList, CooperativeIterator, cache_from_env,
    CooperativeCachePopulator)
from swift.common.bufferedhttp import http_connect
from swift.common.constraints import check_metadata, check_object_creation
from swift.common import constraints
from swift.common.exceptions import ChunkReadTimeout, \
    ChunkWriteTimeout, ConnectionTimeout, ResponseTimeout, \
    InsufficientStorage, FooterNotSupported, MultiphasePUTNotSupported, \
    PutterConnectError, ChunkReadError, RangeAlreadyComplete, ShortReadError
from swift.common.header_key_dict import HeaderKeyDict
from swift.common.http import (
    is_informational, is_success, is_client_error, is_server_error,
    is_redirection, HTTP_CONTINUE, HTTP_INTERNAL_SERVER_ERROR,
    HTTP_SERVICE_UNAVAILABLE, HTTP_INSUFFICIENT_STORAGE,
    HTTP_PRECONDITION_FAILED, HTTP_CONFLICT, HTTP_UNPROCESSABLE_ENTITY,
    HTTP_REQUESTED_RANGE_NOT_SATISFIABLE, HTTP_NOT_FOUND)
from swift.common.storage_policy import (POLICIES, REPL_POLICY, EC_POLICY,
                                         ECDriverError, PolicyError)
from swift.proxy.controllers.base import Controller, delay_denial, \
    cors_validation, update_headers, bytes_to_skip, ByteCountEnforcer, \
    record_cache_op_metrics, get_cache_key, GetterBase, GetterSource, \
    is_good_source, NodeIter, get_namespaces_from_cache, \
<<<<<<< HEAD
    set_namespaces_in_cache, ResponseCollection, ResponseData
=======
    namespace_bounds_to_list, namespace_list_to_bounds
>>>>>>> ac5c783d
from swift.common.swob import HTTPAccepted, HTTPBadRequest, HTTPNotFound, \
    HTTPPreconditionFailed, HTTPRequestEntityTooLarge, HTTPRequestTimeout, \
    HTTPServerError, HTTPServiceUnavailable, HTTPClientDisconnect, \
    HTTPUnprocessableEntity, Response, HTTPException, \
    HTTPRequestedRangeNotSatisfiable, Range, HTTPInternalServerError, \
    normalize_etag, str_to_wsgi
from swift.common.request_helpers import update_etag_is_at_header, \
    resolve_etag_is_at_header, validate_internal_obj, get_ip_port, \
    is_open_expired, append_log_info, update_content_type


def check_content_type(req):
    if not req.environ.get('swift.content_type_overridden') and \
            ';' in req.headers.get('content-type', ''):
        for param in req.headers['content-type'].split(';')[1:]:
            if param.lstrip().startswith('swift_'):
                return HTTPBadRequest("Invalid Content-Type, "
                                      "swift_* is not a valid parameter name.")
    return None


def num_container_updates(container_replicas, container_quorum,
                          object_replicas, object_quorum):
    """
    We need to send container updates via enough object servers such
    that, if the object PUT succeeds, then the container update is
    durable (either it's synchronously updated or written to async
    pendings).

    Define:
      Qc = the quorum size for the container ring
      Qo = the quorum size for the object ring
      Rc = the replica count for the container ring
      Ro = the replica count (or EC N+K) for the object ring

    A durable container update is one that's made it to at least Qc
    nodes. To always be durable, we have to send enough container
    updates so that, if only Qo object PUTs succeed, and all the
    failed object PUTs had container updates, at least Qc updates
    remain. Since (Ro - Qo) object PUTs may fail, we must have at
    least Qc + Ro - Qo container updates to ensure that Qc of them
    remain.

    Also, each container replica is named in at least one object PUT
    request so that, when all requests succeed, no work is generated
    for the container replicator. Thus, at least Rc updates are
    necessary.

    :param container_replicas: replica count for the container ring (Rc)
    :param container_quorum: quorum size for the container ring (Qc)
    :param object_replicas: replica count for the object ring (Ro)
    :param object_quorum: quorum size for the object ring (Qo)

    """
    return max(
        # Qc + Ro - Qo
        container_quorum + object_replicas - object_quorum,
        # Rc
        container_replicas)


class ObjectControllerRouter(object):

    policy_type_to_controller_map = {}

    @classmethod
    def register(cls, policy_type):
        """
        Decorator for Storage Policy implementations to register
        their ObjectController implementations.

        This also fills in a policy_type attribute on the class.
        """
        def register_wrapper(controller_cls):
            if policy_type in cls.policy_type_to_controller_map:
                raise PolicyError(
                    '%r is already registered for the policy_type %r' % (
                        cls.policy_type_to_controller_map[policy_type],
                        policy_type))
            cls.policy_type_to_controller_map[policy_type] = controller_cls
            controller_cls.policy_type = policy_type
            return controller_cls
        return register_wrapper

    def __init__(self):
        self.policy_to_controller_cls = {}
        for policy in POLICIES:
            self.policy_to_controller_cls[int(policy)] = \
                self.policy_type_to_controller_map[policy.policy_type]

    def __getitem__(self, policy):
        return self.policy_to_controller_cls[int(policy)]


class CooperativeNamespaceCachePopulator(CooperativeCachePopulator):
    """
    CooperativeCachePopulator to fetch updating namespaces from backend
    container cooperatively using cooperative token and memcached.
    """

    def __init__(self, ctrl, account, container, req, cache_key):
        infocache = req.environ.setdefault('swift.infocache', {})
        memcache = cache_from_env(req.environ, True)
        cache_ttl = ctrl.app.recheck_updating_shard_ranges
        avg_backend_fetch_time = ctrl.app.namespace_avg_backend_fetch_time
        num_tokens = ctrl.app.namespace_cache_tokens_per_session
        labels = {
            'resource': 'shard_updating',
        }
        if account is not None:
            labels['account'] = account
        if container is not None:
            labels['container'] = container
        super().__init__(
            ctrl.app, infocache, memcache, cache_key, cache_ttl,
            avg_backend_fetch_time, num_tokens, labels=labels
        )
        self.ctrl = ctrl
        self.account = account
        self.container = container
        self.req = req

    def cache_encoder(self, ns_bound_list):
        return namespace_list_to_bounds(ns_bound_list)

    def cache_decoder(self, bounds):
        return namespace_bounds_to_list(bounds)

    def do_fetch_backend(self):
        return self.ctrl._get_backend_updating_namespaces(
            self.req, self.account, self.container)


class BaseObjectController(Controller):
    """Base WSGI controller for object requests."""
    server_type = 'Object'

    def __init__(self, app, account_name, container_name, object_name,
                 **kwargs):
        super(BaseObjectController, self).__init__(app)
        self.account_name = unquote(account_name)
        self.container_name = unquote(container_name)
        self.object_name = unquote(object_name)
        validate_internal_obj(
            self.account_name, self.container_name, self.object_name)

    def iter_nodes_local_first(self, ring, partition, request, policy=None,
                               local_handoffs_first=False):
        """
        Yields nodes for a ring partition.

        If the 'write_affinity' setting is non-empty, then this will yield N
        local nodes (as defined by the write_affinity setting) first, then the
        rest of the nodes as normal. It is a re-ordering of the nodes such
        that the local ones come first; no node is omitted. The effect is
        that the request will be serviced by local object servers first, but
        nonlocal ones will be employed if not enough local ones are available.

        :param ring: ring to get nodes from
        :param partition: ring partition to yield nodes for
        :param request: nodes will be annotated with `use_replication` based on
            the `request` headers
        :param policy: optional, an instance of
            :class:`~swift.common.storage_policy.BaseStoragePolicy`
        :param local_handoffs_first: optional, if True prefer primaries and
            local handoff nodes first before looking elsewhere.
        """
        policy_options = self.app.get_policy_options(policy)
        is_local = policy_options.write_affinity_is_local_fn
        if is_local is None:
            return NodeIter(
                'object', self.app, ring, partition, self.logger, request,
                policy=policy)

        primary_nodes = ring.get_part_nodes(partition)
        handoff_nodes = ring.get_more_nodes(partition)
        all_nodes = itertools.chain(primary_nodes, handoff_nodes)

        if local_handoffs_first:
            num_locals = policy_options.write_affinity_handoff_delete_count
            if num_locals is None:
                local_primaries = [node for node in primary_nodes
                                   if is_local(node)]
                num_locals = len(primary_nodes) - len(local_primaries)

            first_local_handoffs = list(itertools.islice(
                (node for node in handoff_nodes if is_local(node)), num_locals)
            )
            preferred_nodes = primary_nodes + first_local_handoffs
        else:
            num_locals = policy_options.write_affinity_node_count_fn(
                len(primary_nodes)
            )
            preferred_nodes = list(itertools.islice(
                (node for node in all_nodes if is_local(node)), num_locals)
            )
            # refresh it; it moved when we computed preferred_nodes
            handoff_nodes = ring.get_more_nodes(partition)
            all_nodes = itertools.chain(primary_nodes, handoff_nodes)

        node_iter = itertools.chain(
            preferred_nodes,
            (node for node in all_nodes if node not in preferred_nodes)
        )

        return NodeIter(
            'object', self.app, ring, partition, self.logger, request,
            node_iter=node_iter, policy=policy)

    def GETorHEAD(self, req):
        """Handle HTTP GET or HEAD requests."""
        container_info = self.container_info(
            self.account_name, self.container_name, req)
        req.acl = container_info['read_acl']
        # pass the policy index to storage nodes via req header
        policy_index = req.headers.get('X-Backend-Storage-Policy-Index',
                                       container_info['storage_policy'])
        policy = POLICIES.get_by_index(policy_index)
        obj_ring = self.app.get_object_ring(policy_index)
        req.headers['X-Backend-Storage-Policy-Index'] = policy_index
        if is_open_expired(self.app, req):
            req.headers['X-Backend-Open-Expired'] = 'true'
        if 'swift.authorize' in req.environ:
            aresp = req.environ['swift.authorize'](req)
            if aresp:
                return aresp
        partition = obj_ring.get_part(
            self.account_name, self.container_name, self.object_name)
        node_iter = NodeIter(
            'object', self.app, obj_ring, partition, self.logger, req,
            policy=policy)

        resp = self._get_or_head_response(req, node_iter, partition, policy)

        if ';' in resp.headers.get('content-type', ''):
            resp.content_type = clean_content_type(
                resp.headers['content-type'])
        return resp

    @public
    @cors_validation
    @delay_denial
    def GET(self, req):
        """Handler for HTTP GET requests."""
        return self.GETorHEAD(req)

    @public
    @cors_validation
    @delay_denial
    def HEAD(self, req):
        """Handler for HTTP HEAD requests."""
        return self.GETorHEAD(req)

    def _do_get_updating_namespaces(
            self, req, account, container, includes=None):
        """
        Fetch namespaces in 'updating' states from given `account/container`.
        If `includes` is given then the shard range for that object name is
        requested, otherwise all namespaces are requested.

        :param req: original Request instance.
        :param account: account from which namespaces should be fetched.
        :param container: container from which namespaces should be fetched.
        :param includes: (optional) restricts the list of fetched namespaces
            to those which include the given name.
        :return: a list of instances of :class:`swift.common.utils.Namespace`,
            or None if there was a problem fetching the namespaces.
        """
        params = req.params.copy()
        params.pop('limit', None)
        params['format'] = 'json'
        params['states'] = 'updating'
        headers = {'X-Backend-Record-Type': 'shard',
                   'X-Backend-Record-Shard-Format': 'namespace'}
        if includes:
            params['includes'] = str_to_wsgi(includes)
        listing, response = self._get_container_listing(
            req, account, container, headers=headers, params=params)
        return self._parse_namespaces(req, listing, response), response

    def _get_update_shard_caching_disabled(self, req, account, container, obj):
        """
        Fetch the corresponding updating shard range for the given object when
        all caching is disabled.

        :param req: original Request instance.
        :param account: account from which shard ranges should be fetched.
        :param container: container from which shard ranges should be fetched.
        :param obj: object getting updated.
        :return: an instance of :class:`swift.common.utils.Namespace`,
            or None if the update should go back to the root
        """
        # legacy behavior requests container server for includes=obj
        namespaces, response = self._do_get_updating_namespaces(
            req, account, container, includes=obj)
        record_cache_op_metrics(
            self.logger, self.server_type.lower(), 'shard_updating',
            'disabled', response)
        # there will be only one Namespace in the list if any
        return namespaces[0] if namespaces else None

    def _get_backend_updating_namespaces(self, req, account, container):
        """
        Retrieve the updating namespaces from the backend.

        :param req: original Request instance.
        :param account: account from which namespaces should be fetched.
        :param container: container from which namespaces should be fetched.
        :return: a tuple of (NamespaceBoundList, response).
        """
        # pull full set of updating namespaces from backend
        namespaces, backend_response = self._do_get_updating_namespaces(
            req, account, container)
        ns_bound_list = NamespaceBoundList.parse(namespaces)
        return ns_bound_list, backend_response

    def _get_update_shard(self, req, account, container, obj):
        """
        Find the appropriate shard range for an object update.

        Note that this fetches and caches (in both the per-request infocache
        and memcache, if available) all shard ranges for the given root
        container so we won't have to contact the container DB for every write.

        :param req: original Request instance.
        :param account: account from which shard ranges should be fetched.
        :param container: container from which shard ranges should be fetched.
        :param obj: object getting updated.
        :return: an instance of :class:`swift.common.utils.Namespace`,
            or None if the update should go back to the root
        """
        memcache = cache_from_env(req.environ, True)
        if not self.app.recheck_updating_shard_ranges or not memcache:
            # caching is disabled
            return self._get_update_shard_caching_disabled(
                req, account, container, obj)

        # caching is enabled, try to get from caches
        cache_key = get_cache_key(account, container, shard='updating')
        skip_chance = self.app.container_updating_shard_ranges_skip_cache
        ns_bound_list, get_cache_state = get_namespaces_from_cache(
            req, cache_key, skip_chance)
        response = None
        if not ns_bound_list:
            # namespaces not found in memcache or cache was skipped, so pull
            # the full set of updating shard ranges from the backend and set in
            # the memcache with the usage of cooperative token.
            cache_populator = CooperativeNamespaceCachePopulator(
                self, account, container, req, cache_key)
            ns_bound_list = cache_populator.fetch_data()
            if cache_populator.set_cache_state:
                # record the general cache set metrics.
                record_cache_op_metrics(
                    self.logger, self.server_type.lower(), 'shard_updating',
                    cache_populator.set_cache_state, None)
                # TODO: use enum to unify 'set_cache_state' in existing
                # 'set_namespaces_in_cache' and CooperativeCachePopulator, and
                # convert existing usages of response to just status code.
                if cache_populator.set_cache_state == 'set':
                    message = "Caching updating shards for %s (%d shards)" % (
                        cache_key, len(ns_bound_list))
                    if cache_populator.token_acquired:
                        message += " with a finished token"
                    self.logger.info(message)
            response = cache_populator.backend_resp

        # record the general cache get metrics.
        record_cache_op_metrics(
            self.logger, self.server_type.lower(), 'shard_updating',
            get_cache_state, response)
        return ns_bound_list.get_namespace(obj) if ns_bound_list else None

    def _get_update_target(self, req, container_info):
        # find the sharded container to which we'll send the update
        db_state = container_info.get('sharding_state', 'unsharded')
        if db_state in ('sharded', 'sharding'):
            update_shard_ns = self._get_update_shard(
                req, self.account_name, self.container_name, self.object_name)
            if update_shard_ns:
                partition, nodes = self.app.container_ring.get_nodes(
                    update_shard_ns.account, update_shard_ns.container)
                return partition, nodes, update_shard_ns.name, db_state

        return (container_info['partition'], container_info['nodes'], None,
                db_state)

    @public
    @cors_validation
    @delay_denial
    def POST(self, req):
        """HTTP POST request handler."""
        container_info = self.container_info(
            self.account_name, self.container_name, req)
        req.acl = container_info['write_acl']
        if is_open_expired(self.app, req):
            req.headers['X-Backend-Open-Expired'] = 'true'
        if 'swift.authorize' in req.environ:
            aresp = req.environ['swift.authorize'](req)
            if aresp:
                return aresp
        if not is_success(container_info.get('status')):
            return HTTPNotFound(request=req)
        error_response = check_metadata(req, 'object')
        if error_response:
            return error_response

        req.ensure_x_timestamp()

        req, delete_at_container, delete_at_part, \
            delete_at_nodes = self._config_obj_expiration(req)

        # pass the policy index to storage nodes via req header
        policy_index = req.headers.get('X-Backend-Storage-Policy-Index',
                                       container_info['storage_policy'])
        obj_ring = self.app.get_object_ring(policy_index)
        req.headers['X-Backend-Storage-Policy-Index'] = policy_index
        next_part_power = getattr(obj_ring, 'next_part_power', None)
        if next_part_power:
            req.headers['X-Backend-Next-Part-Power'] = next_part_power
        partition, nodes = obj_ring.get_nodes(
            self.account_name, self.container_name, self.object_name)

        headers = self._backend_requests(
            req, len(nodes), container_info, delete_at_container,
            delete_at_part, delete_at_nodes)
        return self._post_object(req, obj_ring, partition, headers)

    def _backend_requests(self, req, n_outgoing,
                          container_info, delete_at_container=None,
                          delete_at_partition=None, delete_at_nodes=None):
        policy_index = req.headers['X-Backend-Storage-Policy-Index']
        policy = POLICIES.get_by_index(policy_index)
        container_partition, containers, container_path, db_state = \
            self._get_update_target(req, container_info)
        headers = [self.generate_request_headers(req, additional=req.headers)
                   for _junk in range(n_outgoing)]

        def set_container_update(index, container_node):
            ip, port = get_ip_port(container_node, headers[index])
            headers[index]['X-Container-Partition'] = container_partition
            headers[index]['X-Container-Host'] = csv_append(
                headers[index].get('X-Container-Host'),
                '%(ip)s:%(port)s' % {'ip': ip, 'port': port})
            headers[index]['X-Container-Device'] = csv_append(
                headers[index].get('X-Container-Device'),
                container_node['device'])
            headers[index]['X-Container-Root-Db-State'] = db_state
            if container_path:
                headers[index]['X-Backend-Quoted-Container-Path'] = quote(
                    container_path)
                # NB: we used to send
                #    'X-Backend-Container-Path': container_path
                # but that isn't safe for container names with nulls or
                # newlines (or possibly some other characters). We consciously
                # *don't* make any attempt to set the old meta; during an
                # upgrade, old object-servers will talk to the root which
                # will eat the update and move it as a misplaced object.

        def set_delete_at_headers(index, delete_at_node):
            ip, port = get_ip_port(delete_at_node, headers[index])
            headers[index]['X-Delete-At-Container'] = delete_at_container
            headers[index]['X-Delete-At-Partition'] = delete_at_partition
            headers[index]['X-Delete-At-Host'] = csv_append(
                headers[index].get('X-Delete-At-Host'),
                '%(ip)s:%(port)s' % {'ip': ip, 'port': port})
            headers[index]['X-Delete-At-Device'] = csv_append(
                headers[index].get('X-Delete-At-Device'),
                delete_at_node['device'])

        n_updates_needed = num_container_updates(
            len(containers), quorum_size(len(containers)),
            n_outgoing, policy.quorum)

        container_iter = itertools.cycle(containers)
        dan_iter = itertools.cycle(delete_at_nodes or [])
        existing_updates = 0
        while existing_updates < n_updates_needed:
            index = existing_updates % n_outgoing
            set_container_update(index, next(container_iter))
            if delete_at_nodes:
                # We reverse the index in order to distribute the updates
                # across all nodes.
                set_delete_at_headers(n_outgoing - 1 - index, next(dan_iter))
            existing_updates += 1

        # Keep the number of expirer-queue deletes to a reasonable number.
        #
        # In the best case, at least one object server writes out an
        # async_pending for an expirer-queue update. In the worst case, no
        # object server does so, and an expirer-queue row remains that
        # refers to an already-deleted object. In this case, upon attempting
        # to delete the object, the object expirer will notice that the
        # object does not exist and then remove the row from the expirer
        # queue.
        #
        # In other words: expirer-queue updates on object DELETE are nice to
        # have, but not strictly necessary for correct operation.
        #
        # Also, each queue update results in an async_pending record, which
        # causes the object updater to talk to all container servers. If we
        # have N async_pendings and Rc container replicas, we cause N * Rc
        # requests from object updaters to container servers (possibly more,
        # depending on retries). Thus, it is helpful to keep this number
        # small.
        n_desired_queue_updates = 2
        for i in range(len(headers)):
            headers[i].setdefault('X-Backend-Clean-Expiring-Object-Queue',
                                  't' if i < n_desired_queue_updates else 'f')

        return headers

    def _get_conn_response(self, putter, path, logger_thread_locals,
                           final_phase, **kwargs):
        self.logger.thread_locals = logger_thread_locals
        try:
            resp = putter.await_response(
                self.app.node_timeout, not final_phase)
        except (Exception, Timeout):
            resp = None
            if final_phase:
                status_type = 'final'
            else:
                status_type = 'commit'
            self.app.exception_occurred(
                putter.node, 'Object',
                'Trying to get %(status_type)s status of PUT to %(path)s' %
                {'status_type': status_type, 'path': path})
        return (putter, resp)

    def _have_adequate_put_responses(self, statuses, num_nodes, min_responses):
        """
        Test for sufficient PUT responses from backend nodes to proceed with
        PUT handling.

        :param statuses: a list of response statuses.
        :param num_nodes: number of backend nodes to which PUT requests may be
                          issued.
        :param min_responses: (optional) minimum number of nodes required to
                              have responded with satisfactory status code.
        :return: True if sufficient backend responses have returned a
                 satisfactory status code.
        """
        raise NotImplementedError

    def _get_put_responses(self, req, putters, num_nodes, final_phase=True,
                           min_responses=None):
        """
        Collect object responses to a PUT request and determine if a
        satisfactory number of nodes have returned success.  Returns
        lists of accumulated status codes, reasons, bodies and etags.

        :param req: the request
        :param putters: list of putters for the request
        :param num_nodes: number of nodes involved
        :param final_phase: boolean indicating if this is the last phase
        :param min_responses: minimum needed when not requiring quorum
        :return: a tuple of lists of status codes, reasons, bodies and etags.
                 The list of bodies and etags is only populated for the final
                 phase of a PUT transaction.
        """
        responses = ResponseCollection()

        pile = GreenAsyncPile(len(putters))
        for putter in putters:
            if putter.failed:
                continue
            pile.spawn(self._get_conn_response, putter, req.path,
                       self.logger.thread_locals, final_phase=final_phase)

        def _handle_response(putter, response):
            if final_phase:
                body = response.read()
            else:
                body = b''
            responses.append(ResponseData.from_http_response(response, body))
            if not self.app.check_response(putter.node, 'Object', response,
                                           req.method, req.path, body):
                putter.failed = True

        for (putter, response) in pile:
            if response:
                _handle_response(putter, response)
                if self._have_adequate_put_responses(
                        responses.statuses, num_nodes, min_responses):
                    break
            else:
                putter.failed = True

        # give any pending requests *some* chance to finish
        finished_quickly = pile.waitall(self.app.post_quorum_timeout)
        for (putter, response) in finished_quickly:
            if response:
                _handle_response(putter, response)

        if final_phase:
            while len(responses) < num_nodes:
                responses.append(ResponseData(HTTP_SERVICE_UNAVAILABLE))
        return responses

    def _config_obj_expiration(self, req):
        delete_at_container = None
        delete_at_part = None
        delete_at_nodes = None

        req = constraints.check_delete_headers(req)

        if 'x-delete-at' in req.headers:
            req.headers['x-delete-at'] = normalize_delete_at_timestamp(
                int(req.headers['x-delete-at']))
            x_delete_at = int(req.headers['x-delete-at'])

            append_log_info(req.environ, 'x-delete-at:%s' % x_delete_at)

            delete_at_part, delete_at_nodes, delete_at_container = \
                self.app.expirer_config.get_delete_at_nodes(
                    x_delete_at, self.account_name, self.container_name,
                    self.object_name)

        return req, delete_at_container, delete_at_part, delete_at_nodes

    def _check_failure_put_connections(self, putters, req, min_conns):
        """
        Identify any failed connections and check minimum connection count.

        :param putters: a list of Putter instances
        :param req: request
        :param min_conns: minimum number of putter connections required
        """
        if req.if_none_match is not None and '*' in req.if_none_match:
            statuses = [
                putter.resp.status for putter in putters if putter.resp]
            if HTTP_PRECONDITION_FAILED in statuses:
                # If we find any copy of the file, it shouldn't be uploaded
                self.logger.debug(
                    'Object PUT returning 412, %(statuses)r',
                    {'statuses': statuses})
                raise HTTPPreconditionFailed(request=req)

        if any(putter for putter in putters if putter.resp and
               putter.resp.status == HTTP_CONFLICT):
            status_times = ['%(status)s (%(timestamp)s)' % {
                'status': putter.resp.status,
                'timestamp': HeaderKeyDict(
                    putter.resp.getheaders()).get(
                        'X-Backend-Timestamp', 'unknown')
            } for putter in putters if putter.resp]
            self.logger.debug(
                'Object PUT returning 202 for 409: '
                '%(req_timestamp)s <= %(timestamps)r',
                {'req_timestamp': req.timestamp.internal,
                 'timestamps': ', '.join(status_times)})
            raise HTTPAccepted(request=req)

        self._check_min_conn(req, putters, min_conns)

    def _make_putter(self, node, part, req, headers):
        """
        Returns a putter object for handling streaming of object to object
        servers.

        Subclasses must implement this method.

        :param node: a storage node
        :param part: ring partition number
        :param req: a swob Request
        :param headers: request headers
        :return: an instance of a Putter
        """
        raise NotImplementedError

    def _connect_put_node(self, nodes, part, req, headers,
                          logger_thread_locals):
        """
        Make connection to storage nodes

        Connects to the first working node that it finds in nodes iter and
        sends over the request headers. Returns a Putter to handle the rest of
        the streaming, or None if no working nodes were found.

        :param nodes: an iterator of the target storage nodes
        :param part: ring partition number
        :param req: a swob Request
        :param headers: request headers
        :param logger_thread_locals: The thread local values to be set on the
                                     self.logger to retain transaction
                                     logging information.
        :return: an instance of a Putter
        """
        self.logger.thread_locals = logger_thread_locals
        for node in nodes:
            try:
                putter = self._make_putter(node, part, req, headers)
                self.app.set_node_timing(node, putter.connect_duration)
                return putter
            except InsufficientStorage:
                self.app.error_limit(node, 'ERROR Insufficient Storage')
            except PutterConnectError as e:
                msg = 'ERROR %d Expect: 100-continue From Object Server'
                self.app.error_occurred(node, msg % e.status)
            except (Exception, Timeout):
                self.app.exception_occurred(
                    node, 'Object',
                    'Expect: 100-continue on %s' %
                    quote(req.swift_entity_path))

    def _get_put_connections(self, req, nodes, partition, outgoing_headers,
                             policy):
        """
        Establish connections to storage nodes for PUT request
        """
        obj_ring = policy.object_ring
        node_iter = GreenthreadSafeIterator(
            self.iter_nodes_local_first(obj_ring, partition, req,
                                        policy=policy))
        pile = GreenPile(len(nodes))

        for nheaders in outgoing_headers:
            # RFC2616:8.2.3 disallows 100-continue without a body,
            # so switch to chunked request
            if nheaders.get('Content-Length') == '0':
                nheaders['Transfer-Encoding'] = 'chunked'
                del nheaders['Content-Length']
            nheaders['Expect'] = '100-continue'
            pile.spawn(self._connect_put_node, node_iter, partition,
                       req, nheaders, self.logger.thread_locals)

        putters = [putter for putter in pile if putter]

        return putters

    def _check_min_conn(self, req, putters, min_conns, msg=None):
        msg = msg or ('Object PUT returning 503, %(conns)s/%(nodes)s '
                      'required connections')

        if len(putters) < min_conns:
            self.logger.error(msg, {'conns': len(putters), 'nodes': min_conns})
            raise HTTPServiceUnavailable(request=req)

    def _get_footers(self, req):
        footers = HeaderKeyDict()
        footer_callback = req.environ.get(
            'swift.callback.update_footers', lambda _footer: None)
        footer_callback(footers)
        return footers

    def _store_object(self, req, data_source, nodes, partition,
                      outgoing_headers):
        """
        This method is responsible for establishing connection
        with storage nodes and sending the data to each one of those
        nodes. The process of transferring data is specific to each
        Storage Policy, thus it is required for each policy specific
        ObjectController to provide their own implementation of this method.

        :param req: the PUT Request
        :param data_source: an iterator of the source of the data
        :param nodes: an iterator of the target storage nodes
        :param partition: ring partition number
        :param outgoing_headers: system headers to storage nodes
        :return: Response object
        """
        raise NotImplementedError()

    def _delete_object(self, req, obj_ring, partition, headers,
                       node_count=None, node_iterator=None):
        """Delete object considering write-affinity.

        When deleting object in write affinity deployment, also take configured
        handoff nodes number into consideration, instead of just sending
        requests to primary nodes. Otherwise (write-affinity is disabled),
        go with the same way as before.

        :param req: the DELETE Request
        :param obj_ring: the object ring
        :param partition: ring partition number
        :param headers: system headers to storage nodes
        :return: Response object
        """
        status_overrides = {404: 204}
        resp = self.make_requests(req, obj_ring,
                                  partition, 'DELETE', req.swift_entity_path,
                                  headers, overrides=status_overrides,
                                  node_count=node_count,
                                  node_iterator=node_iterator)
        return resp

    def _post_object(self, req, obj_ring, partition, headers):
        """
        send object POST request to storage nodes.

        :param req: the POST Request
        :param obj_ring: the object ring
        :param partition: ring partition number
        :param headers: system headers to storage nodes
        :return: Response object
        """
        resp = self.make_requests(req, obj_ring, partition,
                                  'POST', req.swift_entity_path, headers)
        return resp

    @public
    @cors_validation
    @delay_denial
    def PUT(self, req):
        """HTTP PUT request handler."""
        if req.if_none_match is not None and '*' not in req.if_none_match:
            # Sending an etag with if-none-match isn't currently supported
            return HTTPBadRequest(request=req, content_type='text/plain',
                                  body='If-None-Match only supports *')
        container_info = self.container_info(
            self.account_name, self.container_name, req)
        policy_index = req.headers.get('X-Backend-Storage-Policy-Index',
                                       container_info['storage_policy'])
        obj_ring = self.app.get_object_ring(policy_index)
        partition, nodes = obj_ring.get_nodes(
            self.account_name, self.container_name, self.object_name)

        # pass the policy index to storage nodes via req header
        req.headers['X-Backend-Storage-Policy-Index'] = policy_index
        next_part_power = getattr(obj_ring, 'next_part_power', None)
        if next_part_power:
            req.headers['X-Backend-Next-Part-Power'] = next_part_power
        req.acl = container_info['write_acl']
        req.environ['swift_sync_key'] = container_info['sync_key']

        # is request authorized
        if 'swift.authorize' in req.environ:
            aresp = req.environ['swift.authorize'](req)
            if aresp:
                return aresp

        if not is_success(container_info.get('status')):
            return HTTPNotFound(request=req)

        # update content type in case it is missing
        update_content_type(req)

        req.ensure_x_timestamp()

        # check constraints on object name and request headers
        error_response = check_object_creation(req, self.object_name) or \
            check_content_type(req)
        if error_response:
            return error_response

        def reader():
            try:
                return req.environ['wsgi.input'].read(
                    self.app.client_chunk_size)
            except (ValueError, IOError) as e:
                raise ChunkReadError(str(e))
        data_source = iter(reader, b'')

        # check if object is set to be automatically deleted (i.e. expired)
        req, delete_at_container, delete_at_part, \
            delete_at_nodes = self._config_obj_expiration(req)

        # add special headers to be handled by storage nodes
        outgoing_headers = self._backend_requests(
            req, len(nodes), container_info,
            delete_at_container, delete_at_part, delete_at_nodes)

        # send object to storage nodes
        resp = self._store_object(
            req, data_source, nodes, partition, outgoing_headers)
        return resp

    @public
    @cors_validation
    @delay_denial
    def DELETE(self, req):
        """HTTP DELETE request handler."""
        container_info = self.container_info(
            self.account_name, self.container_name, req)
        # pass the policy index to storage nodes via req header
        policy_index = req.headers.get('X-Backend-Storage-Policy-Index',
                                       container_info['storage_policy'])
        obj_ring = self.app.get_object_ring(policy_index)
        # pass the policy index to storage nodes via req header
        req.headers['X-Backend-Storage-Policy-Index'] = policy_index
        next_part_power = getattr(obj_ring, 'next_part_power', None)
        if next_part_power:
            req.headers['X-Backend-Next-Part-Power'] = next_part_power
        req.acl = container_info['write_acl']
        req.environ['swift_sync_key'] = container_info['sync_key']
        if 'swift.authorize' in req.environ:
            aresp = req.environ['swift.authorize'](req)
            if aresp:
                return aresp
        if not is_success(container_info.get('status')):
            return HTTPNotFound(request=req)
        partition, nodes = obj_ring.get_nodes(
            self.account_name, self.container_name, self.object_name)

        req.ensure_x_timestamp()

        # Include local handoff nodes if write-affinity is enabled.
        node_count = len(nodes)
        node_iterator = None
        policy = POLICIES.get_by_index(policy_index)
        policy_options = self.app.get_policy_options(policy)
        is_local = policy_options.write_affinity_is_local_fn
        if is_local is not None:
            local_handoffs = policy_options.write_affinity_handoff_delete_count
            if local_handoffs is None:
                local_primaries = [node for node in nodes if is_local(node)]
                local_handoffs = len(nodes) - len(local_primaries)
            node_count += local_handoffs
            node_iterator = self.iter_nodes_local_first(
                obj_ring, partition, req, policy=policy,
                local_handoffs_first=True)

        headers = self._backend_requests(req, node_count, container_info)
        return self._delete_object(req, obj_ring, partition, headers,
                                   node_count=node_count,
                                   node_iterator=node_iterator)


@ObjectControllerRouter.register(REPL_POLICY)
class ReplicatedObjectController(BaseObjectController):

    def _get_or_head_response(self, req, node_iter, partition, policy):
        concurrency = self.app.get_object_ring(policy.idx).replica_count \
            if self.app.get_policy_options(policy).concurrent_gets else 1
        resp = self.GETorHEAD_base(
            req, 'Object', node_iter, partition,
            req.swift_entity_path, concurrency, policy)
        return resp

    def _make_putter(self, node, part, req, headers):
        if req.environ.get('swift.callback.update_footers'):
            putter = MIMEPutter.connect(
                node, part, req.swift_entity_path, headers, self.app.watchdog,
                conn_timeout=self.app.conn_timeout,
                node_timeout=self.app.node_timeout,
                write_timeout=self.app.node_timeout,
                send_exception_handler=self.app.exception_occurred,
                logger=self.logger,
                need_multiphase=False)
        else:
            te = ',' + headers.get('Transfer-Encoding', '')
            putter = Putter.connect(
                node, part, req.swift_entity_path, headers, self.app.watchdog,
                conn_timeout=self.app.conn_timeout,
                node_timeout=self.app.node_timeout,
                write_timeout=self.app.node_timeout,
                send_exception_handler=self.app.exception_occurred,
                logger=self.logger,
                chunked=te.endswith(',chunked'))
        return putter

    def _transfer_data(self, req, data_source, putters, nodes):
        """
        Transfer data for a replicated object.

        This method was added in the PUT method extraction change
        """
        bytes_transferred = 0
        data_source = CooperativeIterator(data_source)

        def send_chunk(chunk):
            timeout_at = time.time() + self.app.node_timeout
            for putter in list(putters):
                if not putter.failed:
                    putter.send_chunk(chunk, timeout_at=timeout_at)
                else:
                    putter.close()
                    putters.remove(putter)
            self._check_min_conn(
                req, putters, min_conns,
                msg='Object PUT exceptions during send, '
                    '%(conns)s/%(nodes)s required connections')

        min_conns = quorum_size(len(nodes))
        try:
            while True:
                with WatchdogTimeout(self.app.watchdog,
                                     self.app.client_timeout,
                                     ChunkReadTimeout):
                    try:
                        chunk = next(data_source)
                    except StopIteration:
                        break
                bytes_transferred += len(chunk)
                if bytes_transferred > constraints.MAX_FILE_SIZE:
                    raise HTTPRequestEntityTooLarge(request=req)

                send_chunk(chunk)

            ml = req.message_length()
            if ml and bytes_transferred < ml:
                self.logger.warning(
                    'Client disconnected without sending enough data')
                self.logger.increment('object.client_disconnects')
                raise HTTPClientDisconnect(request=req)

            trail_md = self._get_footers(req)
            for putter in putters:
                # send any footers set by middleware
                putter.end_of_object_data(footer_metadata=trail_md)

            self._check_min_conn(
                req, [p for p in putters if not p.failed], min_conns,
                msg='Object PUT exceptions after last send, '
                    '%(conns)s/%(nodes)s required connections')
        except ChunkReadTimeout as err:
            self.logger.warning(
                'ERROR Client read timeout (%ss)', err.seconds)
            self.logger.increment('object.client_timeouts')
            raise HTTPRequestTimeout(request=req)
        except HTTPException:
            raise
        except ChunkReadError:
            self.logger.warning(
                'Client disconnected without sending last chunk')
            self.logger.increment('object.client_disconnects')
            raise HTTPClientDisconnect(request=req)
        except Timeout:
            self.logger.exception(
                'ERROR Exception causing client disconnect')
            raise HTTPClientDisconnect(request=req)
        except Exception:
            self.logger.exception(
                'ERROR Exception transferring data to object servers %s',
                {'path': req.path})
            raise HTTPInternalServerError(request=req)

    def _have_adequate_put_responses(self, statuses, num_nodes, min_responses):
        return self.have_quorum(statuses, num_nodes)

    def _store_object(self, req, data_source, nodes, partition,
                      outgoing_headers):
        """
        Store a replicated object.

        This method is responsible for establishing connection
        with storage nodes and sending object to each one of those
        nodes. After sending the data, the "best" response will be
        returned based on statuses from all connections
        """
        policy_index = req.headers.get('X-Backend-Storage-Policy-Index')
        policy = POLICIES.get_by_index(policy_index)
        if not nodes:
            return HTTPNotFound()

        putters = self._get_put_connections(
            req, nodes, partition, outgoing_headers, policy)
        min_conns = quorum_size(len(nodes))
        try:
            # check that a minimum number of connections were established and
            # meet all the correct conditions set in the request
            self._check_failure_put_connections(putters, req, min_conns)

            # transfer data
            self._transfer_data(req, data_source, putters, nodes)

            # get responses
            responses = self._get_put_responses(req, putters, len(nodes))
        except HTTPException as resp:
            return resp
        finally:
            for putter in putters:
                putter.close()

        etags = set(responses.etags)
        if len(etags) > 1:
            self.logger.error(
                'Object servers returned %s mismatched etags', len(etags))
            return HTTPServerError(request=req)

        etag = etags.pop() if len(etags) else None
        resp = self.best_response(req, responses, etag=etag)
        resp.last_modified = Timestamp(req.headers['X-Timestamp']).ceil()
        return resp


class ECAppIter(object):
    """
    WSGI iterable that decodes EC fragment archives (or portions thereof)
    into the original object (or portions thereof).

    :param path: object's path, sans v1 (e.g. /a/c/o)

    :param policy: storage policy for this object

    :param internal_parts_iters: list of the response-document-parts
        iterators for the backend GET responses. For an M+K erasure code,
        the caller must supply M such iterables.

    :param range_specs: list of dictionaries describing the ranges requested
        by the client. Each dictionary contains the start and end of the
        client's requested byte range as well as the start and end of the EC
        segments containing that byte range.

    :param fa_length: length of the fragment archive, in bytes, if the
        response is a 200. If it's a 206, then this is ignored.

    :param obj_length: length of the object, in bytes. Learned from the
        headers in the GET response from the object server.

    :param logger: a logger
    """

    def __init__(self, path, policy, internal_parts_iters, range_specs,
                 fa_length, obj_length, logger):
        self.path = path
        self.policy = policy
        self.internal_parts_iters = internal_parts_iters
        self.range_specs = range_specs
        self.fa_length = fa_length
        self.obj_length = obj_length if obj_length is not None else 0
        self.boundary = b''
        self.logger = logger

        self.mime_boundary = None
        self.learned_content_type = None
        self.stashed_iter = None
        self.pool = ContextPool(len(internal_parts_iters))

    def close(self):
        # close down the stashed iter and shutdown the context pool to
        # clean up the frag queue feeding coroutines that may be currently
        # executing the internal_parts_iters.
        if self.stashed_iter:
            close_if_possible(self.stashed_iter)
        self.pool.close()
        for it in self.internal_parts_iters:
            close_if_possible(it)

    def kickoff(self, req, resp):
        """
        Start pulling data from the backends so that we can learn things like
        the real Content-Type that might only be in the multipart/byteranges
        response body. Update our response accordingly.

        Also, this is the first point at which we can learn the MIME
        boundary that our response has in the headers. We grab that so we
        can also use it in the body.

        :returns: None
        :raises HTTPException: on error
        """
        self.mime_boundary = resp.boundary

        try:
            self.stashed_iter = reiterate(self._real_iter(req, resp.headers))
        except Exception:
            self.close()
            raise

        if self.learned_content_type is not None:
            resp.content_type = self.learned_content_type
        resp.content_length = self.obj_length

    def _next_ranges(self):
        # Each FA part should have approximately the same headers. We really
        # only care about Content-Range and Content-Type, and that'll be the
        # same for all the different FAs.
        for part_infos in zip(*self.internal_parts_iters):
            frag_iters = [pi['part_iter'] for pi in part_infos]
            headers = HeaderKeyDict(part_infos[0]['headers'])
            yield headers, frag_iters

    def _actual_range(self, req_start, req_end, entity_length):
        # Takes 3 args: (requested-first-byte, requested-last-byte,
        # actual-length).
        #
        # Returns a 3-tuple (first-byte, last-byte, satisfiable).
        #
        # It is possible to get (None, None, True). This means that the last
        # N>0 bytes of a 0-byte object were requested, and we are able to
        # satisfy that request by returning nothing.
        try:
            rng = Range("bytes=%s-%s" % (
                req_start if req_start is not None else '',
                req_end if req_end is not None else ''))
        except ValueError:
            return (None, None, False)

        rfl = rng.ranges_for_length(entity_length)
        if rfl and entity_length == 0:
            return (None, None, True)
        elif not rfl:
            return (None, None, False)
        else:
            # ranges_for_length() adds 1 to the last byte's position
            # because webob once made a mistake
            return (rfl[0][0], rfl[0][1] - 1, True)

    def _fill_out_range_specs_from_obj_length(self, range_specs):
        # Add a few fields to each range spec:
        #
        #  * resp_client_start, resp_client_end: the actual bytes that will
        #      be delivered to the client for the requested range. This may
        #      differ from the requested bytes if, say, the requested range
        #      overlaps the end of the object.
        #
        #  * resp_segment_start, resp_segment_end: the actual offsets of the
        #      segments that will be decoded for the requested range. These
        #      differ from resp_client_start/end in that these are aligned
        #      to segment boundaries, while resp_client_start/end are not
        #      necessarily so.
        #
        #  * satisfiable: a boolean indicating whether the range is
        #      satisfiable or not (i.e. the requested range overlaps the
        #      object in at least one byte).
        #
        # This is kept separate from _fill_out_range_specs_from_fa_length()
        # because this computation can be done with just the response
        # headers from the object servers (in particular
        # X-Object-Sysmeta-Ec-Content-Length), while the computation in
        # _fill_out_range_specs_from_fa_length() requires the beginnings of
        # the response bodies.
        for spec in range_specs:
            cstart, cend, csat = self._actual_range(
                spec['req_client_start'],
                spec['req_client_end'],
                self.obj_length)
            spec['resp_client_start'] = cstart
            spec['resp_client_end'] = cend
            spec['satisfiable'] = csat

            sstart, send, _junk = self._actual_range(
                spec['req_segment_start'],
                spec['req_segment_end'],
                self.obj_length)

            seg_size = self.policy.ec_segment_size
            if (spec['req_segment_start'] is None and
                    sstart is not None and
                    sstart % seg_size != 0):
                # Segment start may, in the case of a suffix request, need
                # to be rounded up (not down!) to the nearest segment boundary.
                # This reflects the trimming of leading garbage (partial
                # fragments) from the retrieved fragments.
                sstart += seg_size - (sstart % seg_size)

            spec['resp_segment_start'] = sstart
            spec['resp_segment_end'] = send

    def _fill_out_range_specs_from_fa_length(self, fa_length, range_specs):
        # Add two fields to each range spec:
        #
        #  * resp_fragment_start, resp_fragment_end: the start and end of
        #      the fragments that compose this byterange. These values are
        #      aligned to fragment boundaries.
        #
        # This way, ECAppIter has the knowledge it needs to correlate
        # response byteranges with requested ones for when some byteranges
        # are omitted from the response entirely and also to put the right
        # Content-Range headers in a multipart/byteranges response.
        for spec in range_specs:
            fstart, fend, _junk = self._actual_range(
                spec['req_fragment_start'],
                spec['req_fragment_end'],
                fa_length)
            spec['resp_fragment_start'] = fstart
            spec['resp_fragment_end'] = fend

    def __iter__(self):
        if self.stashed_iter is not None:
            return self
        else:
            raise ValueError("Failed to call kickoff() before __iter__()")

    def __next__(self):
        return next(self.stashed_iter)

    def _real_iter(self, req, resp_headers):
        if not self.range_specs:
            client_asked_for_range = False
            range_specs = [{
                'req_client_start': 0,
                'req_client_end': (None if self.obj_length is None
                                   else self.obj_length - 1),
                'resp_client_start': 0,
                'resp_client_end': (None if self.obj_length is None
                                    else self.obj_length - 1),
                'req_segment_start': 0,
                'req_segment_end': (None if self.obj_length is None
                                    else self.obj_length - 1),
                'resp_segment_start': 0,
                'resp_segment_end': (None if self.obj_length is None
                                     else self.obj_length - 1),
                'req_fragment_start': 0,
                'req_fragment_end': self.fa_length - 1,
                'resp_fragment_start': 0,
                'resp_fragment_end': self.fa_length - 1,
                'satisfiable': self.obj_length > 0,
            }]
        else:
            client_asked_for_range = True
            range_specs = self.range_specs

        self._fill_out_range_specs_from_obj_length(range_specs)

        multipart = (len([rs for rs in range_specs if rs['satisfiable']]) > 1)
        # Multipart responses are not required to be in the same order as
        # the Range header; the parts may be in any order the server wants.
        # Further, if multiple ranges are requested and only some are
        # satisfiable, then only the satisfiable ones appear in the response
        # at all. Thus, we cannot simply iterate over range_specs in order;
        # we must use the Content-Range header from each part to figure out
        # what we've been given.
        #
        # We do, however, make the assumption that all the object-server
        # responses have their ranges in the same order. Otherwise, a
        # streaming decode would be impossible.

        def convert_ranges_iter():
            seen_first_headers = False
            ranges_for_resp = {}

            for headers, frag_iters in self._next_ranges():
                content_type = headers['Content-Type']

                content_range = headers.get('Content-Range')
                if content_range is not None:
                    fa_start, fa_end, fa_length = parse_content_range(
                        content_range)
                elif self.fa_length <= 0:
                    fa_start = None
                    fa_end = None
                    fa_length = 0
                else:
                    fa_start = 0
                    fa_end = self.fa_length - 1
                    fa_length = self.fa_length

                if not seen_first_headers:
                    # This is the earliest we can possibly do this. On a
                    # 200 or 206-single-byterange response, we can learn
                    # the FA's length from the HTTP response headers.
                    # However, on a 206-multiple-byteranges response, we
                    # don't learn it until the first part of the
                    # response body, in the headers of the first MIME
                    # part.
                    #
                    # Similarly, the content type of a
                    # 206-multiple-byteranges response is
                    # "multipart/byteranges", not the object's actual
                    # content type.
                    self._fill_out_range_specs_from_fa_length(
                        fa_length, range_specs)

                    satisfiable = False
                    for range_spec in range_specs:
                        satisfiable |= range_spec['satisfiable']
                        key = (range_spec['resp_fragment_start'],
                               range_spec['resp_fragment_end'])
                        ranges_for_resp.setdefault(key, []).append(range_spec)

                    # The client may have asked for an unsatisfiable set of
                    # ranges, but when converted to fragments, the object
                    # servers see it as satisfiable. For example, imagine a
                    # request for bytes 800-900 of a 750-byte object with a
                    # 1024-byte segment size. The object servers will see a
                    # request for bytes 0-${fragsize-1}, and that's
                    # satisfiable, so they return 206. It's not until we
                    # learn the object size that we can check for this
                    # condition.
                    #
                    # Note that some unsatisfiable ranges *will* be caught
                    # by the object servers, like bytes 1800-1900 of a
                    # 100-byte object with 1024-byte segments. That's not
                    # what we're dealing with here, though.
                    if client_asked_for_range and not satisfiable:
                        req.environ[
                            'swift.non_client_disconnect'] = True
                        raise HTTPRequestedRangeNotSatisfiable(
                            request=req, headers=resp_headers)
                    self.learned_content_type = content_type
                    seen_first_headers = True

                range_spec = ranges_for_resp[(fa_start, fa_end)].pop(0)
                seg_iter = self._decode_segments_from_fragments(frag_iters)
                if not range_spec['satisfiable']:
                    # This'll be small; just a single small segment. Discard
                    # it.
                    for x in seg_iter:
                        pass
                    continue

                byterange_iter = self._iter_one_range(range_spec, seg_iter)

                converted = {
                    "start_byte": range_spec["resp_client_start"],
                    "end_byte": range_spec["resp_client_end"],
                    "content_type": content_type,
                    "part_iter": byterange_iter}

                if self.obj_length is not None:
                    converted["entity_length"] = self.obj_length
                yield converted

        return document_iters_to_http_response_body(
            convert_ranges_iter(), self.mime_boundary, multipart, self.logger)

    def _iter_one_range(self, range_spec, segment_iter):
        client_start = range_spec['resp_client_start']
        client_end = range_spec['resp_client_end']
        segment_start = range_spec['resp_segment_start']
        segment_end = range_spec['resp_segment_end']

        # It's entirely possible that the client asked for a range that
        # includes some bytes we have and some we don't; for example, a
        # range of bytes 1000-20000000 on a 1500-byte object.
        segment_end = (min(segment_end, self.obj_length - 1)
                       if segment_end is not None
                       else self.obj_length - 1)
        client_end = (min(client_end, self.obj_length - 1)
                      if client_end is not None
                      else self.obj_length - 1)
        if segment_start is None:
            num_segments = 0
            start_overrun = 0
            end_overrun = 0
        else:
            num_segments = int(
                math.ceil(float(segment_end + 1 - segment_start)
                          / self.policy.ec_segment_size))
            # We get full segments here, but the client may have requested a
            # byte range that begins or ends in the middle of a segment.
            # Thus, we have some amount of overrun (extra decoded bytes)
            # that we trim off so the client gets exactly what they
            # requested.
            start_overrun = client_start - segment_start
            end_overrun = segment_end - client_end

        for i, next_seg in enumerate(segment_iter):
            # We may have a start_overrun of more than one segment in
            # the case of suffix-byte-range requests. However, we never
            # have an end_overrun of more than one segment.
            if start_overrun > 0:
                seglen = len(next_seg)
                if seglen <= start_overrun:
                    start_overrun -= seglen
                    continue
                else:
                    next_seg = next_seg[start_overrun:]
                    start_overrun = 0

            if i == (num_segments - 1) and end_overrun:
                next_seg = next_seg[:-end_overrun]

            yield next_seg

    def _decode_segments_from_fragments(self, fragment_iters):
        # Decodes the fragments from the object servers and yields one
        # segment at a time.
        queues = [Queue(1) for _junk in range(len(fragment_iters))]

        def put_fragments_in_queue(frag_iter, queue, logger_thread_locals):
            self.logger.thread_locals = logger_thread_locals
            try:
                for fragment in frag_iter:
                    if fragment.startswith(b' '):
                        raise Exception('Leading whitespace on fragment.')
                    queue.put(fragment)
            except GreenletExit:
                # killed by contextpool
                pass
            except ChunkReadTimeout:
                # unable to resume in ECFragGetter
                self.logger.exception(
                    "ChunkReadTimeout fetching fragments for %r",
                    quote(self.path))
            except ChunkWriteTimeout:
                # slow client disconnect
                self.logger.exception(
                    "ChunkWriteTimeout feeding fragments for %r",
                    quote(self.path))
            except:  # noqa
                self.logger.exception("Exception fetching fragments for %r",
                                      quote(self.path))
            finally:
                queue.resize(2)  # ensure there's room
                queue.put(None)
                frag_iter.close()

        segments_decoded = 0
        with self.pool as pool:
            for frag_iter, queue in zip(fragment_iters, queues):
                pool.spawn(put_fragments_in_queue, frag_iter, queue,
                           self.logger.thread_locals)

            while True:
                fragments = []
                for queue in queues:
                    fragment = queue.get()
                    queue.task_done()
                    fragments.append(fragment)

                # If any object server connection yields out a None; we're
                # done.  Either they are all None, and we've finished
                # successfully; or some un-recoverable failure has left us
                # with an un-reconstructible list of fragments - so we'll
                # break out of the iter so WSGI can tear down the broken
                # connection.
                frags_with_data = sum([1 for f in fragments if f])
                if frags_with_data < len(fragments):
                    if frags_with_data > 0:
                        self.logger.warning(
                            'Un-recoverable fragment rebuild. Only received '
                            '%d/%d fragments for %r', frags_with_data,
                            len(fragments), quote(self.path))
                    break
                try:
                    segment = self.policy.pyeclib_driver.decode(fragments)
                except ECDriverError as err:
                    self.logger.error(
                        "Error decoding fragments for %r. "
                        "Segments decoded: %d, "
                        "Lengths: [%s]: %s" % (
                            quote(self.path), segments_decoded,
                            ', '.join(map(str, map(len, fragments))),
                            str(err)))
                    raise

                segments_decoded += 1
                yield segment

    def app_iter_range(self, start, end):
        return self

    def app_iter_ranges(self, ranges, content_type, boundary, content_size):
        return self


def client_range_to_segment_range(client_start, client_end, segment_size):
    """
    Takes a byterange from the client and converts it into a byterange
    spanning the necessary segments.

    Handles prefix, suffix, and fully-specified byte ranges.

    Examples:
        client_range_to_segment_range(100, 700, 512) = (0, 1023)
        client_range_to_segment_range(100, 700, 256) = (0, 767)
        client_range_to_segment_range(300, None, 256) = (256, None)

    :param client_start: first byte of the range requested by the client
    :param client_end: last byte of the range requested by the client
    :param segment_size: size of an EC segment, in bytes

    :returns: a 2-tuple (seg_start, seg_end) where

      * seg_start is the first byte of the first segment, or None if this is
        a suffix byte range

      * seg_end is the last byte of the last segment, or None if this is a
        prefix byte range
    """
    # the index of the first byte of the first segment
    segment_start = (
        int(client_start // segment_size)
        * segment_size) if client_start is not None else None
    # the index of the last byte of the last segment
    segment_end = (
        # bytes M-
        None if client_end is None else
        # bytes M-N
        (((int(client_end // segment_size) + 1)
          * segment_size) - 1) if client_start is not None else
        # bytes -N: we get some extra bytes to make sure we
        # have all we need.
        #
        # To see why, imagine a 100-byte segment size, a
        # 340-byte object, and a request for the last 50
        # bytes. Naively requesting the last 100 bytes would
        # result in a truncated first segment and hence a
        # truncated download. (Of course, the actual
        # obj-server requests are for fragments, not
        # segments, but that doesn't change the
        # calculation.)
        #
        # This does mean that we fetch an extra segment if
        # the object size is an exact multiple of the
        # segment size. It's a little wasteful, but it's
        # better to be a little wasteful than to get some
        # range requests completely wrong.
        (int(math.ceil((
            float(client_end) / segment_size) + 1))  # nsegs
         * segment_size))
    return (segment_start, segment_end)


def segment_range_to_fragment_range(segment_start, segment_end, segment_size,
                                    fragment_size):
    """
    Takes a byterange spanning some segments and converts that into a
    byterange spanning the corresponding fragments within their fragment
    archives.

    Handles prefix, suffix, and fully-specified byte ranges.

    :param segment_start: first byte of the first segment
    :param segment_end: last byte of the last segment
    :param segment_size: size of an EC segment, in bytes
    :param fragment_size: size of an EC fragment, in bytes

    :returns: a 2-tuple (frag_start, frag_end) where

      * frag_start is the first byte of the first fragment, or None if this
        is a suffix byte range

      * frag_end is the last byte of the last fragment, or None if this is a
        prefix byte range
    """
    # Note: segment_start and (segment_end + 1) are
    # multiples of segment_size, so we don't have to worry
    # about integer math giving us rounding troubles.
    #
    # There's a whole bunch of +1 and -1 in here; that's because HTTP wants
    # byteranges to be inclusive of the start and end, so e.g. bytes 200-300
    # is a range containing 101 bytes. Python has half-inclusive ranges, of
    # course, so we have to convert back and forth. We try to keep things in
    # HTTP-style byteranges for consistency.

    # the index of the first byte of the first fragment
    fragment_start = ((
        segment_start // segment_size * fragment_size)
        if segment_start is not None else None)
    # the index of the last byte of the last fragment
    fragment_end = (
        # range unbounded on the right
        None if segment_end is None else
        # range unbounded on the left; no -1 since we're
        # asking for the last N bytes, not to have a
        # particular byte be the last one
        ((segment_end + 1) // segment_size
         * fragment_size) if segment_start is None else
        # range bounded on both sides; the -1 is because the
        # rest of the expression computes the length of the
        # fragment, and a range of N bytes starts at index M
        # and ends at M + N - 1.
        ((segment_end + 1) // segment_size * fragment_size) - 1)
    return (fragment_start, fragment_end)


NO_DATA_SENT = 1
SENDING_DATA = 2
DATA_SENT = 3
DATA_ACKED = 4
COMMIT_SENT = 5


class Putter(object):
    """
    Putter for backend PUT requests.

    Encapsulates all the actions required to establish a connection with a
    storage node and stream data to that node.

    :param conn: an HTTPConnection instance
    :param node: dict describing storage node
    :param resp: an HTTPResponse instance if connect() received final response
    :param path: the object path to send to the storage node
    :param connect_duration: time taken to initiate the HTTPConnection
    :param watchdog: a spawned Watchdog instance that will enforce timeouts
    :param write_timeout: time limit to write a chunk to the connection socket
    :param send_exception_handler: callback called when an exception occured
                                   writing to the connection socket
    :param logger: a Logger instance
    :param chunked: boolean indicating if the request encoding is chunked
    """

    def __init__(self, conn, node, resp, path, connect_duration, watchdog,
                 write_timeout, send_exception_handler, logger,
                 chunked=False):
        # Note: you probably want to call Putter.connect() instead of
        # instantiating one of these directly.
        self.conn = conn
        self.node = node
        self.resp = self.final_resp = resp
        self.path = path
        self.connect_duration = connect_duration
        self.watchdog = watchdog
        self.write_timeout = write_timeout
        self.send_exception_handler = send_exception_handler
        # for handoff nodes node_index is None
        self.node_index = node.get('index')

        self.failed = False
        self.state = NO_DATA_SENT
        self.chunked = chunked
        self.logger = logger

    def await_response(self, timeout, informational=False):
        """
        Get 100-continue response indicating the end of 1st phase of a 2-phase
        commit or the final response, i.e. the one with status >= 200.

        Might or might not actually wait for anything. If we said Expect:
        100-continue but got back a non-100 response, that'll be the thing
        returned, and we won't do any network IO to get it. OTOH, if we got
        a 100 Continue response and sent up the PUT request's body, then
        we'll actually read the 2xx-5xx response off the network here.

        :param timeout: time to wait for a response
        :param informational: if True then try to get a 100-continue response,
                              otherwise try to get a final response.
        :returns: HTTPResponse
        :raises Timeout: if the response took too long
        """
        # don't do this update of self.resp if the Expect response during
        # connect() was actually a final response
        if not self.final_resp:
            with Timeout(timeout):
                if informational:
                    self.resp = self.conn.getexpect()
                else:
                    self.resp = self.conn.getresponse()
        return self.resp

    def _start_object_data(self):
        # Called immediately before the first chunk of object data is sent.
        # Subclasses may implement custom behaviour
        pass

    def send_chunk(self, chunk, timeout_at=None):
        if not chunk:
            # If we're not using chunked transfer-encoding, sending a 0-byte
            # chunk is just wasteful. If we *are* using chunked
            # transfer-encoding, sending a 0-byte chunk terminates the
            # request body. Neither one of these is good.
            return
        elif self.state == DATA_SENT:
            raise ValueError("called send_chunk after end_of_object_data")

        if self.state == NO_DATA_SENT:
            self._start_object_data()
            self.state = SENDING_DATA

        self._send_chunk(chunk, timeout_at=timeout_at)

    def end_of_object_data(self, **kwargs):
        """
        Call when there is no more data to send.
        """
        if self.state == DATA_SENT:
            raise ValueError("called end_of_object_data twice")

        self._send_chunk(b'')
        self.state = DATA_SENT

    def _send_chunk(self, chunk, timeout_at=None):
        if not self.failed:
            if self.chunked:
                to_send = b"%x\r\n%s\r\n" % (len(chunk), chunk)
            else:
                to_send = chunk
            try:
                with WatchdogTimeout(self.watchdog, self.write_timeout,
                                     ChunkWriteTimeout, timeout_at=timeout_at):
                    self.conn.send(to_send)
            except (Exception, ChunkWriteTimeout):
                self.failed = True
                self.send_exception_handler(self.node, 'Object',
                                            'Trying to write to %s'
                                            % quote(self.path))

    def close(self):
        # release reference to response to ensure connection really does close,
        # see bug https://bugs.launchpad.net/swift/+bug/1594739
        self.resp = self.final_resp = None
        self.conn.close()

    @classmethod
    def _make_connection(cls, node, part, path, headers, conn_timeout,
                         node_timeout):
        ip, port = get_ip_port(node, headers)
        start_time = time.time()
        with ConnectionTimeout(conn_timeout):
            conn = http_connect(ip, port, node['device'],
                                part, 'PUT', path, headers)
        connect_duration = time.time() - start_time

        with ResponseTimeout(node_timeout):
            resp = conn.getexpect()

        if resp.status == HTTP_INSUFFICIENT_STORAGE:
            raise InsufficientStorage

        if is_server_error(resp.status):
            raise PutterConnectError(resp.status)

        final_resp = None
        if (is_success(resp.status) or
                resp.status in (HTTP_CONFLICT, HTTP_UNPROCESSABLE_ENTITY) or
                (headers.get('If-None-Match', None) is not None and
                 resp.status == HTTP_PRECONDITION_FAILED)):
            final_resp = resp

        return conn, resp, final_resp, connect_duration

    @classmethod
    def connect(cls, node, part, path, headers, watchdog, conn_timeout,
                node_timeout, write_timeout, send_exception_handler,
                logger=None, chunked=False, **kwargs):
        """
        Connect to a backend node and send the headers.

        :returns: Putter instance

        :raises ConnectionTimeout: if initial connection timed out
        :raises ResponseTimeout: if header retrieval timed out
        :raises InsufficientStorage: on 507 response from node
        :raises PutterConnectError: on non-507 server error response from node
        """
        conn, expect_resp, final_resp, connect_duration = cls._make_connection(
            node, part, path, headers, conn_timeout, node_timeout)
        return cls(conn, node, final_resp, path, connect_duration, watchdog,
                   write_timeout, send_exception_handler, logger,
                   chunked=chunked)


class MIMEPutter(Putter):
    """
    Putter for backend PUT requests that use MIME.

    This is here mostly to wrap up the fact that all multipart PUTs are
    chunked because of the mime boundary footer trick and the first
    half of the two-phase PUT conversation handling.

    An HTTP PUT request that supports streaming.
    """

    def __init__(self, conn, node, resp, path, connect_duration, watchdog,
                 write_timeout, send_exception_handler, logger, mime_boundary,
                 multiphase=False):
        super(MIMEPutter, self).__init__(conn, node, resp, path,
                                         connect_duration, watchdog,
                                         write_timeout, send_exception_handler,
                                         logger)
        # Note: you probably want to call MimePutter.connect() instead of
        # instantiating one of these directly.
        self.chunked = True  # MIME requests always send chunked body
        self.mime_boundary = mime_boundary
        self.multiphase = multiphase

    def _start_object_data(self):
        # We're sending the object plus other stuff in the same request
        # body, all wrapped up in multipart MIME, so we'd better start
        # off the MIME document before sending any object data.
        self._send_chunk(b"--%s\r\nX-Document: object body\r\n\r\n" %
                         (self.mime_boundary,))

    def end_of_object_data(self, footer_metadata=None):
        """
        Call when there is no more data to send.

        Overrides superclass implementation to send any footer metadata
        after object data.

        :param footer_metadata: dictionary of metadata items
                                to be sent as footers.
        """
        if self.state == DATA_SENT:
            raise ValueError("called end_of_object_data twice")
        elif self.state == NO_DATA_SENT and self.mime_boundary:
            self._start_object_data()

        footer_body = json.dumps(footer_metadata).encode('ascii')
        footer_md5 = md5(
            footer_body, usedforsecurity=False).hexdigest().encode('ascii')

        tail_boundary = (b"--%s" % (self.mime_boundary,))
        if not self.multiphase:
            # this will be the last part sent
            tail_boundary = tail_boundary + b"--"

        message_parts = [
            (b"\r\n--%s\r\n" % self.mime_boundary),
            b"X-Document: object metadata\r\n",
            b"Content-MD5: %s\r\n" % footer_md5,
            b"\r\n",
            footer_body, b"\r\n",
            tail_boundary, b"\r\n",
        ]
        self._send_chunk(b"".join(message_parts))

        self._send_chunk(b'')
        self.state = DATA_SENT

    def send_commit_confirmation(self):
        """
        Call when there are > quorum 2XX responses received.  Send commit
        confirmations to all object nodes to finalize the PUT.
        """
        if not self.multiphase:
            raise ValueError(
                "called send_commit_confirmation but multiphase is False")
        if self.state == COMMIT_SENT:
            raise ValueError("called send_commit_confirmation twice")

        self.state = DATA_ACKED

        if self.mime_boundary:
            body = b"put_commit_confirmation"
            tail_boundary = (b"--%s--" % (self.mime_boundary,))
            message_parts = [
                b"X-Document: put commit\r\n",
                b"\r\n",
                body, b"\r\n",
                tail_boundary,
            ]
            self._send_chunk(b"".join(message_parts))

        self._send_chunk(b'')
        self.state = COMMIT_SENT

    @classmethod
    def connect(cls, node, part, path, headers, watchdog, conn_timeout,
                node_timeout, write_timeout, send_exception_handler,
                logger=None, need_multiphase=True, **kwargs):
        """
        Connect to a backend node and send the headers.

        Override superclass method to notify object of need for support for
        multipart body with footers and optionally multiphase commit, and
        verify object server's capabilities.

        :param need_multiphase: if True then multiphase support is required of
                                the object server
        :raises FooterNotSupported: if need_metadata_footer is set but
                 backend node can't process footers
        :raises MultiphasePUTNotSupported: if need_multiphase is set but
                 backend node can't handle multiphase PUT
        """
        mime_boundary = b"%.64x" % random.randint(0, 16 ** 64)
        headers = HeaderKeyDict(headers)
        # when using a multipart mime request to backend the actual
        # content-length is not equal to the object content size, so move the
        # object content size to X-Backend-Obj-Content-Length if that has not
        # already been set by the EC PUT path.
        headers.setdefault('X-Backend-Obj-Content-Length',
                           headers.pop('Content-Length', None))
        # We're going to be adding some unknown amount of data to the
        # request, so we can't use an explicit content length, and thus
        # we must use chunked encoding.
        headers['Transfer-Encoding'] = 'chunked'
        headers['Expect'] = '100-continue'

        headers['X-Backend-Obj-Multipart-Mime-Boundary'] = mime_boundary

        headers['X-Backend-Obj-Metadata-Footer'] = 'yes'

        if need_multiphase:
            headers['X-Backend-Obj-Multiphase-Commit'] = 'yes'

        conn, expect_resp, final_resp, connect_duration = cls._make_connection(
            node, part, path, headers, conn_timeout, node_timeout)

        if is_informational(expect_resp.status):
            continue_headers = HeaderKeyDict(expect_resp.getheaders())
            can_send_metadata_footer = config_true_value(
                continue_headers.get('X-Obj-Metadata-Footer', 'no'))
            can_handle_multiphase_put = config_true_value(
                continue_headers.get('X-Obj-Multiphase-Commit', 'no'))

            if not can_send_metadata_footer:
                raise FooterNotSupported()

            if need_multiphase and not can_handle_multiphase_put:
                raise MultiphasePUTNotSupported()

        return cls(conn, node, final_resp, path, connect_duration, watchdog,
                   write_timeout, send_exception_handler, logger,
                   mime_boundary, multiphase=need_multiphase)


def chunk_transformer(policy):
    """
    A generator to transform a source chunk to erasure coded chunks for each
    `send` call. The number of erasure coded chunks is as
    policy.ec_n_unique_fragments.
    """
    segment_size = policy.ec_segment_size

    buf = collections.deque()
    total_buf_len = 0

    chunk = yield
    while chunk:
        buf.append(chunk)
        total_buf_len += len(chunk)
        if total_buf_len >= segment_size:
            chunks_to_encode = []
            # extract as many chunks as we can from the input buffer
            while total_buf_len >= segment_size:
                to_take = segment_size
                pieces = []
                while to_take > 0:
                    piece = buf.popleft()
                    if len(piece) > to_take:
                        buf.appendleft(piece[to_take:])
                        piece = piece[:to_take]
                    pieces.append(piece)
                    to_take -= len(piece)
                    total_buf_len -= len(piece)
                chunks_to_encode.append(b''.join(pieces))

            frags_by_byte_order = []
            for chunk_to_encode in chunks_to_encode:
                frags_by_byte_order.append(
                    policy.pyeclib_driver.encode(chunk_to_encode))
            # Sequential calls to encode() have given us a list that
            # looks like this:
            #
            # [[frag_A1, frag_B1, frag_C1, ...],
            #  [frag_A2, frag_B2, frag_C2, ...], ...]
            #
            # What we need is a list like this:
            #
            # [(frag_A1 + frag_A2 + ...),  # destined for node A
            #  (frag_B1 + frag_B2 + ...),  # destined for node B
            #  (frag_C1 + frag_C2 + ...),  # destined for node C
            #  ...]
            obj_data = [b''.join(frags)
                        for frags in zip(*frags_by_byte_order)]
            chunk = yield obj_data
        else:
            # didn't have enough data to encode
            chunk = yield None

    # Now we've gotten an empty chunk, which indicates end-of-input.
    # Take any leftover bytes and encode them.
    last_bytes = b''.join(buf)
    if last_bytes:
        last_frags = policy.pyeclib_driver.encode(last_bytes)
        yield last_frags
    else:
        yield [b''] * policy.ec_n_unique_fragments


def trailing_metadata(policy, client_obj_hasher,
                      bytes_transferred_from_client,
                      fragment_archive_index):
    return HeaderKeyDict({
        # etag and size values are being added twice here.
        # The container override header is used to update the container db
        # with these values as they represent the correct etag and size for
        # the whole object and not just the FA.
        # The object sysmeta headers will be saved on each FA of the object.
        'X-Object-Sysmeta-EC-Etag': client_obj_hasher.hexdigest(),
        'X-Object-Sysmeta-EC-Content-Length':
        str(bytes_transferred_from_client),
        # older style x-backend-container-update-override-* headers are used
        # here (rather than x-object-sysmeta-container-update-override-*
        # headers) for backwards compatibility: the request may be to an object
        # server that has not yet been upgraded to accept the newer style
        # x-object-sysmeta-container-update-override- headers.
        'X-Backend-Container-Update-Override-Etag':
        client_obj_hasher.hexdigest(),
        'X-Backend-Container-Update-Override-Size':
        str(bytes_transferred_from_client),
        'X-Object-Sysmeta-Ec-Frag-Index': str(fragment_archive_index),
        # These fields are for debuggability,
        # AKA "what is this thing?"
        'X-Object-Sysmeta-EC-Scheme': policy.ec_scheme_description,
        'X-Object-Sysmeta-EC-Segment-Size': str(policy.ec_segment_size),
    })


class ECGetResponseBucket(object):
    """
    A helper class to encapsulate the properties of buckets in which fragment
    getters and alternate nodes are collected.
    """

    def __init__(self, policy, timestamp):
        """
        :param policy: an instance of ECStoragePolicy
        :param timestamp: a Timestamp, or None for a bucket of error responses
        """
        self.policy = policy
        self.timestamp = timestamp
        # if no timestamp when init'd then the bucket will update its timestamp
        # as responses are added
        self.update_timestamp = timestamp is None
        self.gets = collections.defaultdict(list)
        self.alt_nodes = collections.defaultdict(list)
        self._durable = False
        self.status = self.headers = None

    def set_durable(self):
        self._durable = True

    @property
    def durable(self):
        return self._durable

    def add_response(self, getter, parts_iter):
        """
        Add another response to this bucket.  Response buckets can be for
        fragments with the same timestamp, or for errors with the same status.
        """
        headers = getter.headers
        timestamp_str = headers.get('X-Backend-Timestamp',
                                    headers.get('X-Timestamp'))
        if timestamp_str and self.update_timestamp:
            # 404s will keep the most recent timestamp
            self.timestamp = max(Timestamp(timestamp_str), self.timestamp)
        if not self.gets:
            # stash first set of backend headers, which will be used to
            # populate a client response
            self.status = getter.last_status
            # TODO: each bucket is for a single *data* timestamp, but sources
            # in the same bucket may have different *metadata* timestamps if
            # some backends have more recent .meta files than others. Currently
            # we just use the last received metadata headers - this behavior is
            # ok and is consistent with a replication policy GET which
            # similarly does not attempt to find the backend with the most
            # recent metadata. We could alternatively choose to the *newest*
            # metadata headers for self.headers by selecting the source with
            # the latest X-Timestamp.
            self.headers = headers
        elif headers.get('X-Object-Sysmeta-Ec-Etag') != \
                self.headers.get('X-Object-Sysmeta-Ec-Etag'):
            # Fragments at the same timestamp with different etags are never
            # expected and error buckets shouldn't have this header. If somehow
            # this happens then ignore those responses to avoid mixing
            # fragments that will not reconstruct otherwise an exception from
            # pyeclib is almost certain.
            raise ValueError("ETag mismatch")

        frag_index = headers.get('X-Object-Sysmeta-Ec-Frag-Index')
        frag_index = int(frag_index) if frag_index is not None else None
        self.gets[frag_index].append((getter, parts_iter))

    def get_responses(self):
        """
        Return a list of all useful sources. Where there are multiple sources
        associated with the same frag_index then only one is included.

        :return: a list of sources, each source being a tuple of form
                (ECFragGetter, iter)
        """
        all_sources = []
        for frag_index, sources in self.gets.items():
            if frag_index is None:
                # bad responses don't have a frag_index (and fake good
                # responses from some unit tests)
                all_sources.extend(sources)
            else:
                all_sources.extend(sources[:1])
        return all_sources

    def add_alternate_nodes(self, node, frag_indexes):
        for frag_index in frag_indexes:
            self.alt_nodes[frag_index].append(node)

    @property
    def shortfall(self):
        """
        The number of additional responses needed to complete this bucket;
        typically (ndata - resp_count).

        If the bucket has no durable responses, shortfall is extended out to
        replica count to ensure the proxy makes additional primary requests.
        """
        resp_count = len(self.get_responses())
        if self.durable or self.status == HTTP_REQUESTED_RANGE_NOT_SATISFIABLE:
            return max(self.policy.ec_ndata - resp_count, 0)
        alt_count = min(self.policy.object_ring.replica_count - resp_count,
                        self.policy.ec_nparity)
        return max([1, self.policy.ec_ndata - resp_count, alt_count])

    @property
    def shortfall_with_alts(self):
        # The shortfall that we expect to have if we were to send requests
        # for frags on the alt nodes.
        alts = set(self.alt_nodes.keys()).difference(set(self.gets.keys()))
        result = self.policy.ec_ndata - (len(self.get_responses()) + len(alts))
        return max(result, 0)

    def close_conns(self):
        """
        Close bucket's responses; they won't be used for a client response.
        """
        for getter, frag_iter in self.get_responses():
            if getter.source:
                getter.source.close()

    def __str__(self):
        # return a string summarising bucket state, useful for debugging.
        return '<%s, %s, %s, %s(%s), %s>' \
               % (self.timestamp.internal, self.status, self._durable,
                  self.shortfall, self.shortfall_with_alts, len(self.gets))


class ECGetResponseCollection(object):
    """
    Manages all successful EC GET responses gathered by ECFragGetters.

    A response comprises a tuple of (<getter instance>, <parts iterator>). All
    responses having the same data timestamp are placed in an
    ECGetResponseBucket for that timestamp. The buckets are stored in the
    'buckets' dict which maps timestamp-> bucket.

    This class encapsulates logic for selecting the best bucket from the
    collection, and for choosing alternate nodes.
    """

    def __init__(self, policy):
        """
        :param policy: an instance of ECStoragePolicy
        """
        self.policy = policy
        self.buckets = {}
        self.default_bad_bucket = ECGetResponseBucket(self.policy, None)
        self.bad_buckets = {}
        self.node_iter_count = 0

    def _get_bucket(self, timestamp):
        """
        :param timestamp: a Timestamp
        :return: ECGetResponseBucket for given timestamp
        """
        return self.buckets.setdefault(
            timestamp, ECGetResponseBucket(self.policy, timestamp))

    def _get_bad_bucket(self, status):
        """
        :param status: a representation of status
        :return: ECGetResponseBucket for given status
        """
        return self.bad_buckets.setdefault(
            status, ECGetResponseBucket(self.policy, None))

    def add_response(self, get, parts_iter):
        """
        Add a response to the collection.

        :param get: An instance of
                    :class:`~swift.proxy.controllers.obj.ECFragGetter`
        :param parts_iter: An iterator over response body parts
        :raises ValueError: if the response etag or status code values do not
            match any values previously received for the same timestamp
        """
        if is_success(get.last_status):
            self.add_good_response(get, parts_iter)
        else:
            self.add_bad_resp(get, parts_iter)

    def add_bad_resp(self, get, parts_iter):
        bad_bucket = self._get_bad_bucket(get.last_status)
        bad_bucket.add_response(get, parts_iter)

    def add_good_response(self, get, parts_iter):
        headers = get.headers
        # Add the response to the appropriate bucket keyed by data file
        # timestamp. Fall back to using X-Backend-Timestamp as key for object
        # servers that have not been upgraded.
        t_data_file = headers.get('X-Backend-Data-Timestamp')
        t_obj = headers.get('X-Backend-Timestamp', headers.get('X-Timestamp'))
        if t_data_file:
            timestamp = Timestamp(t_data_file)
        elif t_obj:
            timestamp = Timestamp(t_obj)
        else:
            # Don't think this should ever come up in practice,
            # but tests cover it
            timestamp = None
        self._get_bucket(timestamp).add_response(get, parts_iter)

        # The node may also have alternate fragments indexes (possibly at
        # different timestamps). For each list of alternate fragments indexes,
        # find the bucket for their data file timestamp and add the node and
        # list to that bucket's alternate nodes.
        frag_sets = safe_json_loads(headers.get('X-Backend-Fragments')) or {}
        for t_frag, frag_set in frag_sets.items():
            t_frag = Timestamp(t_frag)
            self._get_bucket(t_frag).add_alternate_nodes(
                get.source.node, frag_set)
        # If the response includes a durable timestamp then mark that bucket as
        # durable. Note that this may be a different bucket than the one this
        # response got added to, and that we may never go and get a durable
        # frag from this node; it is sufficient that we have been told that a
        # durable frag exists, somewhere, at t_durable.
        t_durable = headers.get('X-Backend-Durable-Timestamp')
        if not t_durable and not t_data_file:
            # obj server not upgraded so assume this response's frag is durable
            t_durable = t_obj
        if t_durable:
            self._get_bucket(Timestamp(t_durable)).set_durable()

    def _sort_buckets(self):
        def key_fn(bucket):
            # Returns a tuple to use for sort ordering:
            # durable buckets with no shortfall sort higher,
            # then durable buckets with no shortfall_with_alts,
            # then non-durable buckets with no shortfall,
            # otherwise buckets with lowest shortfall_with_alts sort higher,
            # finally buckets with newer timestamps sort higher.
            return (bucket.durable,
                    bucket.shortfall <= 0,
                    -1 * bucket.shortfall_with_alts,
                    bucket.timestamp)

        return sorted(self.buckets.values(), key=key_fn, reverse=True)

    @property
    def best_bucket(self):
        """
        Return the "best" bucket in the collection.

        The "best" bucket is the newest timestamp with sufficient getters, or
        the closest to having sufficient getters, unless it is bettered by a
        bucket with potential alternate nodes.

        If there are no good buckets we return the "least_bad" bucket.

        :return: An instance of :class:`~ECGetResponseBucket` or None if there
                 are no buckets in the collection.
        """
        sorted_buckets = self._sort_buckets()
        for bucket in sorted_buckets:
            # tombstones will set bad_bucket.timestamp
            not_found_bucket = self.bad_buckets.get(404)
            if not_found_bucket and not_found_bucket.timestamp and \
                    bucket.timestamp < not_found_bucket.timestamp:
                # "good bucket" is trumped by newer tombstone
                continue
            return bucket
        return self.least_bad_bucket

    def choose_best_bucket(self):
        best_bucket = self.best_bucket
        # it's now or never -- close down any other requests
        for bucket in self.buckets.values():
            if bucket is best_bucket:
                continue
            bucket.close_conns()
        return best_bucket

    @property
    def least_bad_bucket(self):
        """
        Return the bad_bucket with the smallest shortfall
        """
        if all(status == 404 for status in self.bad_buckets):
            # NB: also covers an empty self.bad_buckets
            return self.default_bad_bucket
        # we want "enough" 416s to prevent "extra" requests - but we keep
        # digging on 404s
        short, status = min((bucket.shortfall, status)
                            for status, bucket in self.bad_buckets.items()
                            if status != 404)
        return self.bad_buckets[status]

    @property
    def shortfall(self):
        best_bucket = self.best_bucket
        shortfall = best_bucket.shortfall
        return min(shortfall, self.least_bad_bucket.shortfall)

    @property
    def durable(self):
        return self.best_bucket.durable

    def _get_frag_prefs(self):
        # Construct the current frag_prefs list, with best_bucket prefs first.
        frag_prefs = []

        for bucket in self._sort_buckets():
            if bucket.timestamp:
                exclusions = [fi for fi in bucket.gets if fi is not None]
                prefs = {'timestamp': bucket.timestamp.internal,
                         'exclude': exclusions}
                frag_prefs.append(prefs)

        return frag_prefs

    def get_extra_headers(self):
        frag_prefs = self._get_frag_prefs()
        return {'X-Backend-Fragment-Preferences': json.dumps(frag_prefs)}

    def _get_alternate_nodes(self):
        if self.node_iter_count <= self.policy.ec_ndata:
            # It makes sense to wait before starting to use alternate nodes,
            # because if we find sufficient frags on *distinct* nodes then we
            # spread work across mode nodes. There's no formal proof that
            # waiting for ec_ndata GETs is the right answer, but it seems
            # reasonable to try *at least* that many primary nodes before
            # resorting to alternate nodes.
            return None

        bucket = self.best_bucket
        if (bucket is None) or (bucket.shortfall <= 0) or not bucket.durable:
            return None

        alt_frags = set(bucket.alt_nodes.keys())
        got_frags = set(bucket.gets.keys())
        wanted_frags = list(alt_frags.difference(got_frags))

        # We may have the same frag_index on more than one node so shuffle to
        # avoid using the same frag_index consecutively, since we may not get a
        # response from the last node provided before being asked to provide
        # another node.
        random.shuffle(wanted_frags)

        for frag_index in wanted_frags:
            nodes = bucket.alt_nodes.get(frag_index)
            if nodes:
                return nodes
        return None

    def has_alternate_node(self):
        return True if self._get_alternate_nodes() else False

    def provide_alternate_node(self):
        """
        Callback function that is installed in a NodeIter. Called on every call
        to NodeIter.next(), which means we can track the number of nodes to
        which GET requests have been made and selectively inject an alternate
        node, if we have one.

        :return: A dict describing a node to which the next GET request
                 should be made.
        """
        self.node_iter_count += 1
        nodes = self._get_alternate_nodes()
        if nodes:
            return nodes.pop(0).copy()


class ECFragGetter(GetterBase):

    def __init__(self, app, req, node_iter, partition, policy, path,
                 backend_headers, header_provider, logger_thread_locals,
                 logger):
        super(ECFragGetter, self).__init__(
            app=app, req=req, node_iter=node_iter, partition=partition,
            policy=policy, path=path, backend_headers=backend_headers,
            node_timeout=app.recoverable_node_timeout,
            resource_type='EC fragment', logger=logger)
        self.header_provider = header_provider
        self.fragment_size = policy.fragment_size
        self.skip_bytes = 0
        self.logger_thread_locals = logger_thread_locals
        self.status = self.reason = self.body = self.source_headers = None
        self._source_iter = None

    def _iter_bytes_from_response_part(self, part_file, nbytes):
        buf = b''
        part_file = ByteCountEnforcer(part_file, nbytes)
        while True:
            try:
                with WatchdogTimeout(self.app.watchdog,
                                     self.node_timeout,
                                     ChunkReadTimeout):
                    chunk = part_file.read(self.app.object_chunk_size)
                    # NB: this append must be *inside* the context
                    # manager for test.unit.SlowBody to do its thing
                    buf += chunk
                    if nbytes is not None:
                        nbytes -= len(chunk)
            except (ChunkReadTimeout, ShortReadError) as e:
                try:
                    self.fast_forward(self.bytes_used_from_backend)
                except (HTTPException, ValueError):
                    self.logger.exception('Unable to fast forward')
                    raise e
                except RangeAlreadyComplete:
                    break
                buf = b''
                if self._replace_source(
                        'Trying to read EC fragment during GET (retrying)'):
                    try:
                        _junk, _junk, _junk, _junk, part_file = \
                            self._get_next_response_part()
                    except StopIteration:
                        # it's not clear to me how to make
                        # _get_next_response_part raise StopIteration for the
                        # first doc part of a new request
                        raise e
                    part_file = ByteCountEnforcer(part_file, nbytes)
                else:
                    raise e
            else:
                if buf and self.skip_bytes:
                    if self.skip_bytes < len(buf):
                        buf = buf[self.skip_bytes:]
                        self.bytes_used_from_backend += self.skip_bytes
                        self.skip_bytes = 0
                    else:
                        self.skip_bytes -= len(buf)
                        self.bytes_used_from_backend += len(buf)
                        buf = b''

                while buf and (len(buf) >= self.fragment_size or not chunk):
                    client_chunk = buf[:self.fragment_size]
                    buf = buf[self.fragment_size:]
                    with WatchdogTimeout(self.app.watchdog,
                                         self.app.client_timeout,
                                         ChunkWriteTimeout):
                        self.bytes_used_from_backend += len(client_chunk)
                        yield client_chunk

                if not chunk:
                    break

    def _iter_parts_from_response(self):
        try:
            part_iter = None
            try:
                while True:
                    try:
                        start_byte, end_byte, length, headers, part = \
                            self._get_next_response_part()
                    except StopIteration:
                        # it seems this is the only way out of the loop; not
                        # sure why the req.environ update is always needed
                        self.req.environ['swift.non_client_disconnect'] = True
                        break
                    # skip_bytes compensates for the backend request range
                    # expansion done in _convert_range
                    self.skip_bytes = bytes_to_skip(
                        self.fragment_size, start_byte)
                    self.learn_size_from_content_range(
                        start_byte, end_byte, length)
                    self.bytes_used_from_backend = 0
                    # not length; that refers to the whole object, so is the
                    # wrong value to use for GET-range responses
                    byte_count = ((end_byte - start_byte + 1) - self.skip_bytes
                                  if (end_byte is not None
                                      and start_byte is not None)
                                  else None)
                    part_iter = CooperativeIterator(
                        self._iter_bytes_from_response_part(part, byte_count))
                    yield {'start_byte': start_byte, 'end_byte': end_byte,
                           'entity_length': length, 'headers': headers,
                           'part_iter': part_iter}
                    self.pop_range()
            finally:
                if part_iter:
                    part_iter.close()

        except ChunkReadTimeout:
            self.app.exception_occurred(self.source.node, 'Object',
                                        'Trying to read during GET')
            raise
        except ChunkWriteTimeout:
            self.logger.warning(
                'Client did not read from proxy within %ss' %
                self.app.client_timeout)
            self.logger.increment('object.client_timeouts')
        except GeneratorExit:
            warn = True
            req_range = self.backend_headers['Range']
            if req_range:
                req_range = Range(req_range)
                if len(req_range.ranges) == 1:
                    begin, end = req_range.ranges[0]
                    if end is not None and begin is not None:
                        if end - begin + 1 == self.bytes_used_from_backend:
                            warn = False
            if (warn and
                    not self.req.environ.get('swift.non_client_disconnect')):
                self.logger.warning(
                    'Client disconnected on read of EC frag %r', self.path)
            raise
        except Exception:
            self.logger.exception('Trying to send to client')
            raise
        finally:
            self.source.close()

    @property
    def last_status(self):
        return self.status or HTTP_INTERNAL_SERVER_ERROR

    @property
    def headers(self):
        if self.source_headers:
            return HeaderKeyDict(self.source_headers)
        else:
            return HeaderKeyDict()

    def _make_node_request(self, node):
        # make a backend request; return a response if it has an acceptable
        # status code, otherwise None
        self.logger.thread_locals = self.logger_thread_locals
        req_headers = dict(self.backend_headers)
        ip, port = get_ip_port(node, req_headers)
        req_headers.update(self.header_provider())
        start_node_timing = time.time()
        try:
            with ConnectionTimeout(self.app.conn_timeout):
                conn = http_connect(
                    ip, port, node['device'],
                    self.partition, 'GET', self.path,
                    headers=req_headers,
                    query_string=self.req.query_string)
            self.app.set_node_timing(node, time.time() - start_node_timing)

            with Timeout(self.node_timeout):
                possible_source = conn.getresponse()
                # See NOTE: swift_conn at top of file about this.
                possible_source.swift_conn = conn
        except (Exception, Timeout):
            self.app.exception_occurred(
                node, 'Object',
                'Trying to %(method)s %(path)s' %
                {'method': self.req.method, 'path': self.req.path})
            return None

        src_headers = dict(
            (k.lower(), v) for k, v in
            possible_source.getheaders())

        if 'handoff_index' in node and \
                (is_server_error(possible_source.status) or
                 possible_source.status == HTTP_NOT_FOUND) and \
                not Timestamp(src_headers.get('x-backend-timestamp', 0)):
            # throw out 5XX and 404s from handoff nodes unless the data is
            # really on disk and had been DELETEd
            self.logger.debug('Ignoring %s from handoff' %
                              possible_source.status)
            conn.close()
            return None

        self.status = possible_source.status
        self.reason = possible_source.reason
        self.source_headers = possible_source.getheaders()
        if is_good_source(possible_source.status, server_type='Object'):
            self.body = None
            return possible_source
        else:
            self.body = possible_source.read()
            conn.close()

            if self.app.check_response(node, 'Object', possible_source, 'GET',
                                       self.path):
                self.logger.debug(
                    'Ignoring %s from primary' % possible_source.status)

            return None

    @property
    def source_iter(self):
        """
        An iterator over responses to backend fragment GETs. Yields an
        instance of ``GetterSource`` if a response is good, otherwise ``None``.
        """
        if self._source_iter is None:
            self._source_iter = self._source_gen()
        return self._source_iter

    def _source_gen(self):
        self.status = self.reason = self.body = self.source_headers = None
        for node in self.node_iter:
            source = self._make_node_request(node)
            if source:
                yield GetterSource(self.app, source, node)
            else:
                yield None
            self.status = self.reason = self.body = self.source_headers = None

    def _find_source(self):
        # capture last used etag before continuation
        used_etag = self.headers.get('X-Object-Sysmeta-EC-ETag')
        for source in self.source_iter:
            if not source:
                # _make_node_request only returns good sources
                continue
            if source.resp.getheader('X-Object-Sysmeta-EC-ETag') != used_etag:
                self.logger.warning(
                    'Skipping source (etag mismatch: got %s, expected %s)',
                    source.resp.getheader('X-Object-Sysmeta-EC-ETag'),
                    used_etag)
            else:
                self.source = source
                return True
        return False

    def response_parts_iter(self):
        """
        Create an iterator over a single fragment response body.

        :return: an interator that yields chunks of bytes from a fragment
            response body.
        """
        it = None
        try:
            source = next(self.source_iter)
        except StopIteration:
            pass
        else:
            if source:
                self.source = source
                it = self._iter_parts_from_response()
        return it


@ObjectControllerRouter.register(EC_POLICY)
class ECObjectController(BaseObjectController):
    def _fragment_GET_request(
            self, req, node_iter, partition, policy,
            header_provider, logger_thread_locals):
        """
        Makes a GET request for a fragment.
        """
        self.logger.thread_locals = logger_thread_locals
        backend_headers = self.generate_request_headers(
            req, additional=req.headers)

        getter = ECFragGetter(self.app, req, node_iter, partition,
                              policy, req.swift_entity_path, backend_headers,
                              header_provider, logger_thread_locals,
                              self.logger)
        return getter, getter.response_parts_iter()

    def _convert_range(self, req, policy):
        """
        Take the requested range(s) from the client and convert it to range(s)
        to be sent to the object servers.

        This includes widening requested ranges to full segments, then
        converting those ranges to fragments so that we retrieve the minimum
        number of fragments from the object server.

        Mutates the request passed in.

        Returns a list of range specs (dictionaries with the different byte
        indices in them).
        """
        # Since segments and fragments have different sizes, we need
        # to modify the Range header sent to the object servers to
        # make sure we get the right fragments out of the fragment
        # archives.
        segment_size = policy.ec_segment_size
        fragment_size = policy.fragment_size

        range_specs = []
        new_ranges = []
        for client_start, client_end in req.range.ranges:
            # TODO: coalesce ranges that overlap segments. For
            # example, "bytes=0-10,20-30,40-50" with a 64 KiB
            # segment size will result in a Range header in the
            # object request of "bytes=0-65535,0-65535,0-65535",
            # which is wasteful. We should be smarter and only
            # request that first segment once.
            segment_start, segment_end = client_range_to_segment_range(
                client_start, client_end, segment_size)

            fragment_start, fragment_end = \
                segment_range_to_fragment_range(
                    segment_start, segment_end,
                    segment_size, fragment_size)

            new_ranges.append((fragment_start, fragment_end))
            range_specs.append({'req_client_start': client_start,
                                'req_client_end': client_end,
                                'req_segment_start': segment_start,
                                'req_segment_end': segment_end,
                                'req_fragment_start': fragment_start,
                                'req_fragment_end': fragment_end})

        req.range = "bytes=" + ",".join(
            "%s-%s" % (s if s is not None else "",
                       e if e is not None else "")
            for s, e in new_ranges)
        return range_specs

    def feed_remaining_primaries(self, safe_iter, pile, req, partition, policy,
                                 buckets, feeder_q, logger_thread_locals):
        timeout = self.app.get_policy_options(policy).concurrency_timeout
        while True:
            try:
                feeder_q.get(timeout=timeout)
            except Empty:
                if safe_iter.unsafe_iter.primaries_left:
                    # this will run async, if it ends up taking the last
                    # primary we won't find out until the next pass
                    pile.spawn(self._fragment_GET_request,
                               req, safe_iter, partition,
                               policy, buckets.get_extra_headers,
                               logger_thread_locals)
                else:
                    # ran out of primaries
                    break
            else:
                # got a stop
                break

    def _get_or_head_response(self, req, node_iter, partition, policy):
        update_etag_is_at_header(req, "X-Object-Sysmeta-Ec-Etag")

        if req.method == 'HEAD':
            # no fancy EC decoding here, just one plain old HEAD request to
            # one object server because all fragments hold all metadata
            # information about the object.
            concurrency = policy.ec_ndata \
                if self.app.get_policy_options(policy).concurrent_gets else 1
            resp = self.GETorHEAD_base(
                req, 'Object', node_iter, partition,
                req.swift_entity_path, concurrency, policy)
            self._fix_response(req, resp)
            return resp

        # GET request
        orig_range = None
        range_specs = []
        if req.range:
            orig_range = req.range
            range_specs = self._convert_range(req, policy)

        safe_iter = GreenthreadSafeIterator(node_iter)

        policy_options = self.app.get_policy_options(policy)
        ec_request_count = policy.ec_ndata
        if policy_options.concurrent_gets:
            ec_request_count += policy_options.concurrent_ec_extra_requests
        with ContextPool(policy.ec_n_unique_fragments) as pool:
            pile = GreenAsyncPile(pool)
            buckets = ECGetResponseCollection(policy)
            node_iter.set_node_provider(buckets.provide_alternate_node)

            for node_count in range(ec_request_count):
                pile.spawn(self._fragment_GET_request,
                           req, safe_iter, partition,
                           policy, buckets.get_extra_headers,
                           self.logger.thread_locals)

            feeder_q = None
            if policy_options.concurrent_gets:
                feeder_q = Queue()
                pool.spawn(self.feed_remaining_primaries, safe_iter, pile, req,
                           partition, policy, buckets, feeder_q,
                           self.logger.thread_locals)

            extra_requests = 0
            # max_extra_requests is an arbitrary hard limit for spawning extra
            # getters in case some unforeseen scenario, or a misbehaving object
            # server, causes us to otherwise make endless requests e.g. if an
            # object server were to ignore frag_prefs and always respond with
            # a frag that is already in a bucket. Now we're assuming it should
            # be limit at most 2 * replicas.
            max_extra_requests = (
                (policy.object_ring.replica_count * 2) - policy.ec_ndata)
            for get, parts_iter in pile:
                try:
                    buckets.add_response(get, parts_iter)
                except ValueError as err:
                    self.logger.error(
                        "Problem with fragment response: %s", err)
                best_bucket = buckets.best_bucket
                if best_bucket.durable and best_bucket.shortfall <= 0:
                    # good enough!
                    break
                requests_available = extra_requests < max_extra_requests and (
                    node_iter.nodes_left > 0 or buckets.has_alternate_node())
                if requests_available and (
                        buckets.shortfall > pile._pending or
                        not is_good_source(get.last_status, self.server_type)):
                    extra_requests += 1
                    pile.spawn(self._fragment_GET_request, req, safe_iter,
                               partition, policy, buckets.get_extra_headers,
                               self.logger.thread_locals)
            if feeder_q:
                feeder_q.put('stop')

        # Put this back, since we *may* need it for kickoff()/_fix_response()
        # (but note that _fix_ranges() may also pop it back off before then)
        req.range = orig_range
        best_bucket = buckets.choose_best_bucket()
        if best_bucket.shortfall <= 0 and best_bucket.durable:
            # headers can come from any of the getters
            resp_headers = best_bucket.headers
            resp_headers.pop('Content-Range', None)
            eccl = resp_headers.get('X-Object-Sysmeta-Ec-Content-Length')
            obj_length = int(eccl) if eccl is not None else None

            # This is only true if we didn't get a 206 response, but
            # that's the only time this is used anyway.
            fa_length = int(resp_headers['Content-Length'])
            app_iter = ECAppIter(
                req.swift_entity_path,
                policy,
                [p_iter for _getter, p_iter in best_bucket.get_responses()],
                range_specs, fa_length, obj_length,
                self.logger)
            resp = Response(
                request=req,
                conditional_response=True,
                app_iter=app_iter)
            update_headers(resp, resp_headers)
            self._fix_ranges(req, resp)
            try:
                app_iter.kickoff(req, resp)
            except HTTPException as err_resp:
                # catch any HTTPException response here so that we can
                # process response headers uniformly in _fix_response
                resp = err_resp
        else:
            # TODO: we can get here if all buckets are successful but none
            # have ec_ndata getters, so bad_bucket may have no gets and we will
            # return a 503 when a 404 may be more appropriate. We can also get
            # here with less than ec_ndata 416's and may then return a 416
            # which is also questionable because a non-range get for same
            # object would return 404 or 503.
            best_bucket.close_conns()
            rebalance_missing_suppression_count = min(
                policy_options.rebalance_missing_suppression_count,
                node_iter.num_primary_nodes - 1)
            getters = ResponseCollection()
            for status, bad_bucket in buckets.bad_buckets.items():
                for getter, _parts_iter in bad_bucket.get_responses():
                    if best_bucket.durable:
                        bad_resp_headers = getter.headers
                        t_data_file = bad_resp_headers.get(
                            'X-Backend-Data-Timestamp')
                        t_obj = bad_resp_headers.get(
                            'X-Backend-Timestamp',
                            bad_resp_headers.get('X-Timestamp'))
                        bad_ts = Timestamp(t_data_file or t_obj or '0')
                        if bad_ts <= best_bucket.timestamp:
                            # We have reason to believe there's still good data
                            # out there, it's just currently unavailable
                            continue
                    if getter.status:
                        timestamp = Timestamp(getter.headers.get(
                            'X-Backend-Timestamp',
                            getter.headers.get('X-Timestamp', 0)))
                        if (rebalance_missing_suppression_count > 0 and
                                getter.status == HTTP_NOT_FOUND and
                                not timestamp):
                            rebalance_missing_suppression_count -= 1
                            continue
                        getters.append(getter)

            if not getters and is_success(best_bucket.status) and \
                    not best_bucket.durable:
                # pretend that non-durable bucket was 404s
                getters.append(ResponseData(404, '404 Not Found'))

            resp = self.best_response(req, getters, headers=True)
        self._fix_response(req, resp)

        # For sure put this back before actually returning the response
        # to the rest of the pipeline, so we don't modify the client headers
        req.range = orig_range
        return resp

    def _fix_response(self, req, resp):
        # EC fragment archives each have different bytes, hence different
        # etags. However, they all have the original object's etag stored in
        # sysmeta, so we copy that here (if it exists) so the client gets it.
        resp.headers['Etag'] = resp.headers.get('X-Object-Sysmeta-Ec-Etag')
        # We're about to invoke conditional response checking so set the
        # correct conditional etag from wherever X-Backend-Etag-Is-At points,
        # if it exists at all.
        resp._conditional_etag = resolve_etag_is_at_header(req, resp.headers)
        if (is_success(resp.status_int) or is_redirection(resp.status_int) or
                resp.status_int == HTTP_REQUESTED_RANGE_NOT_SATISFIABLE):
            resp.accept_ranges = 'bytes'
        if is_success(resp.status_int):
            resp.headers['Content-Length'] = resp.headers.get(
                'X-Object-Sysmeta-Ec-Content-Length')
            resp.fix_conditional_response()
        if resp.status_int == HTTP_REQUESTED_RANGE_NOT_SATISFIABLE:
            resp.headers['Content-Range'] = 'bytes */%s' % resp.headers[
                'X-Object-Sysmeta-Ec-Content-Length']
        ec_headers = [header for header in resp.headers
                      if header.lower().startswith('x-object-sysmeta-ec-')]
        for header in ec_headers:
            # clients (including middlewares) shouldn't need to care about
            # this implementation detail
            del resp.headers[header]

    def _fix_ranges(self, req, resp):
        # Has to be called *before* kickoff()!
        if is_success(resp.status_int):
            ignore_range_headers = set(
                h.strip().lower()
                for h in req.headers.get(
                    'X-Backend-Ignore-Range-If-Metadata-Present',
                    '').split(','))
            if ignore_range_headers.intersection(
                    h.lower() for h in resp.headers):
                # If we leave the Range header around, swob (or somebody) will
                # try to "fix" things for us when we kickoff() the app_iter.
                req.headers.pop('Range', None)
                resp.app_iter.range_specs = []

    def _make_putter(self, node, part, req, headers):
        return MIMEPutter.connect(
            node, part, req.swift_entity_path, headers, self.app.watchdog,
            conn_timeout=self.app.conn_timeout,
            node_timeout=self.app.node_timeout,
            write_timeout=self.app.node_timeout,
            send_exception_handler=self.app.exception_occurred,
            logger=self.logger,
            need_multiphase=True)

    def _determine_chunk_destinations(self, putters, policy):
        """
        Given a list of putters, return a dict where the key is the putter
        and the value is the frag index to use.

        This is done so that we line up handoffs using the same frag index
        (in the primary part list) as the primary that the handoff is standing
        in for.  This lets erasure-code fragment archives wind up on the
        preferred local primary nodes when possible.

        :param putters: a list of swift.proxy.controllers.obj.MIMEPutter
                        instance
        :param policy: A policy instance which should be one of ECStoragePolicy
        """
        # Give each putter a "frag index": the index of the
        # transformed chunk that we'll send to it.
        #
        # For primary nodes, that's just its index (primary 0 gets
        # chunk 0, primary 1 gets chunk 1, and so on). For handoffs,
        # we assign the chunk index of a missing primary.
        handoff_conns = []
        putter_to_frag_index = {}
        for p in putters:
            if p.node_index is not None:
                putter_to_frag_index[p] = policy.get_backend_index(
                    p.node_index)
            else:
                handoff_conns.append(p)

        # Note: we may have more holes than handoffs. This is okay; it
        # just means that we failed to connect to one or more storage
        # nodes. Holes occur when a storage node is down, in which
        # case the connection is not replaced, and when a storage node
        # returns 507, in which case a handoff is used to replace it.

        # lack_list is a dict of list to keep hole indexes
        # e.g. if we have 2 holes for frag index 0 with ec_duplication_factor=2
        # lack_list is like {0: [0], 1: [0]}, and then, if 1 hole found
        # for frag index 1, lack_list will be {0: [0, 1], 1: [0]}.
        # After that, holes will be filled from bigger key
        # (i.e. 1:[0] at first)

        # Grouping all missing fragment indexes for each frag_index
        available_indexes = list(putter_to_frag_index.values())
        lack_list = collections.defaultdict(list)
        for frag_index in range(policy.ec_n_unique_fragments):
            # Set the missing index to lack_list
            available_count = available_indexes.count(frag_index)
            # N.B. it should be duplication_factor >= lack >= 0
            lack = policy.ec_duplication_factor - available_count
            # now we are missing one or more nodes to store the frag index
            for lack_tier in range(lack):
                lack_list[lack_tier].append(frag_index)

        # Extract the lack_list to a flat list
        holes = []
        for lack_tier, indexes in sorted(lack_list.items(), reverse=True):
            holes.extend(indexes)

        # Fill putter_to_frag_index list with the hole list
        for hole, p in zip(holes, handoff_conns):
            putter_to_frag_index[p] = hole
        return putter_to_frag_index

    def _transfer_data(self, req, policy, data_source, putters, nodes,
                       min_conns, etag_hasher):
        """
        Transfer data for an erasure coded object.

        This method was added in the PUT method extraction change
        """
        bytes_transferred = 0
        chunk_transform = chunk_transformer(policy)
        chunk_transform.send(None)
        frag_hashers = collections.defaultdict(
            lambda: md5(usedforsecurity=False))

        def send_chunk(chunk):
            # Note: there's two different hashers in here. etag_hasher is
            # hashing the original object so that we can validate the ETag
            # that the client sent (and etag_hasher is None if the client
            # didn't send one). The hasher in frag_hashers is hashing the
            # fragment archive being sent to the client; this lets us guard
            # against data corruption on the network between proxy and
            # object server.
            if etag_hasher:
                etag_hasher.update(chunk)
            backend_chunks = chunk_transform.send(chunk)
            if backend_chunks is None:
                # If there's not enough bytes buffered for erasure-encoding
                # or whatever we're doing, the transform will give us None.
                return

            updated_frag_indexes = set()
            timeout_at = time.time() + self.app.node_timeout
            for putter in list(putters):
                frag_index = putter_to_frag_index[putter]
                backend_chunk = backend_chunks[frag_index]
                if not putter.failed:
                    # N.B. same frag_index will appear when using
                    # ec_duplication_factor >= 2. So skip to feed the chunk
                    # to hasher if the frag was updated already.
                    if frag_index not in updated_frag_indexes:
                        frag_hashers[frag_index].update(backend_chunk)
                        updated_frag_indexes.add(frag_index)
                    putter.send_chunk(backend_chunk, timeout_at=timeout_at)
                else:
                    putter.close()
                    putters.remove(putter)
            self._check_min_conn(
                req, putters, min_conns,
                msg='Object PUT exceptions during send, '
                    '%(conns)s/%(nodes)s required connections')

        try:
            # build our putter_to_frag_index dict to place handoffs in the
            # same part nodes index as the primaries they are covering
            putter_to_frag_index = self._determine_chunk_destinations(
                putters, policy)
            data_source = CooperativeIterator(data_source)

            while True:
                with WatchdogTimeout(self.app.watchdog,
                                     self.app.client_timeout,
                                     ChunkReadTimeout):
                    try:
                        chunk = next(data_source)
                    except StopIteration:
                        break
                bytes_transferred += len(chunk)
                if bytes_transferred > constraints.MAX_FILE_SIZE:
                    raise HTTPRequestEntityTooLarge(request=req)

                send_chunk(chunk)

            ml = req.message_length()
            if ml and bytes_transferred < ml:
                self.logger.warning(
                    'Client disconnected without sending enough data')
                self.logger.increment('object.client_disconnects')
                raise HTTPClientDisconnect(request=req)

            send_chunk(b'')  # flush out any buffered data

            computed_etag = (etag_hasher.hexdigest()
                             if etag_hasher else None)
            footers = self._get_footers(req)
            received_etag = normalize_etag(footers.get(
                'etag', req.headers.get('etag', '')))
            if (computed_etag and received_etag and
                    computed_etag != received_etag):
                raise HTTPUnprocessableEntity(request=req)

            # Remove any EC reserved metadata names from footers
            footers = {(k, v) for k, v in footers.items()
                       if not k.lower().startswith('x-object-sysmeta-ec-')}
            for putter in putters:
                frag_index = putter_to_frag_index[putter]
                # Update any footers set by middleware with EC footers
                trail_md = trailing_metadata(
                    policy, etag_hasher,
                    bytes_transferred, frag_index)
                trail_md.update(footers)
                # Etag footer must always be hash of what we sent
                trail_md['Etag'] = frag_hashers[frag_index].hexdigest()
                putter.end_of_object_data(footer_metadata=trail_md)

            # for storage policies requiring 2-phase commit (e.g.
            # erasure coding), enforce >= 'quorum' number of
            # 100-continue responses - this indicates successful
            # object data and metadata commit and is a necessary
            # condition to be met before starting 2nd PUT phase
            final_phase = False
            responses = self._get_put_responses(
                req, putters, len(nodes), final_phase=final_phase,
                min_responses=min_conns)
            statuses = responses.statuses
            if not self.have_quorum(
                    statuses, len(nodes), quorum=min_conns):
                self.logger.error(
                    'Not enough object servers ack\'ed (got %d)',
                    statuses.count(HTTP_CONTINUE))
                raise HTTPServiceUnavailable(request=req)

            elif not self._have_adequate_informational(statuses, min_conns):
                resp = self.best_response(req, responses,
                                          quorum_size=min_conns)
                if is_client_error(resp.status_int):
                    # if 4xx occurred in this state it is absolutely
                    # a bad conversation between proxy-server and
                    # object-server (even if it's
                    # HTTP_UNPROCESSABLE_ENTITY) so we should regard this
                    # as HTTPServiceUnavailable.
                    raise HTTPServiceUnavailable(request=req)
                else:
                    # Other errors should use raw best_response
                    raise resp

            # quorum achieved, start 2nd phase - send commit
            # confirmation to participating object servers
            # so they write a .durable state file indicating
            # a successful PUT
            for putter in putters:
                putter.send_commit_confirmation()
        except ChunkReadTimeout as err:
            self.logger.warning(
                'ERROR Client read timeout (%ss)', err.seconds)
            self.logger.increment('object.client_timeouts')
            raise HTTPRequestTimeout(request=req)
        except ChunkReadError:
            self.logger.warning(
                'Client disconnected without sending last chunk')
            self.logger.increment('object.client_disconnects')
            raise HTTPClientDisconnect(request=req)
        except HTTPException:
            raise
        except Timeout:
            self.logger.exception(
                'ERROR Exception causing client disconnect')
            raise HTTPClientDisconnect(request=req)
        except Exception:
            self.logger.exception(
                'ERROR Exception transferring data to object servers %s',
                {'path': req.path})
            raise HTTPInternalServerError(request=req)

    def _have_adequate_responses(
            self, statuses, min_responses, conditional_func):
        """
        Given a list of statuses from several requests, determine if a
        satisfactory number of nodes have responded with 1xx or 2xx statuses to
        deem the transaction for a successful response to the client.

        :param statuses: list of statuses returned so far
        :param min_responses: minimal pass criterion for number of successes
        :param conditional_func: a callable function to check http status code
        :returns: True or False, depending on current number of successes
        """
        if sum(1 for s in statuses if (conditional_func(s))) >= min_responses:
            return True
        return False

    def _have_adequate_successes(self, statuses, min_responses):
        """
        Partial method of _have_adequate_responses for 2xx
        """
        return self._have_adequate_responses(
            statuses, min_responses, is_success)

    def _have_adequate_informational(self, statuses, min_responses):
        """
        Partial method of _have_adequate_responses for 1xx
        """
        return self._have_adequate_responses(
            statuses, min_responses, is_informational)

    def _have_adequate_put_responses(self, statuses, num_nodes, min_responses):
        # For an EC PUT we require a quorum of responses with success statuses
        # in order to move on to next phase of PUT request handling without
        # having to wait for *all* responses.
        # TODO: this implies that in the first phase of the backend PUTs when
        # we are actually expecting 1xx responses that we will end up waiting
        # for *all* responses. That seems inefficient since we only need a
        # quorum of 1xx responses to proceed.
        return self._have_adequate_successes(statuses, min_responses)

    def _store_object(self, req, data_source, nodes, partition,
                      outgoing_headers):
        """
        Store an erasure coded object.
        """
        policy_index = int(req.headers.get('X-Backend-Storage-Policy-Index'))
        policy = POLICIES.get_by_index(policy_index)

        expected_frag_size = None
        ml = req.message_length()
        if ml:
            # TODO: PyECLib <= 1.2.0 looks to return the segment info
            # different from the input for aligned data efficiency but
            # Swift never does. So calculate the fragment length Swift
            # will actually send to object server by making two different
            # get_segment_info calls (until PyECLib fixed).
            # policy.fragment_size makes the call using segment size,
            # and the next call is to get info for the last segment

            # get number of fragments except the tail - use truncation //
            num_fragments = ml // policy.ec_segment_size
            expected_frag_size = policy.fragment_size * num_fragments

            # calculate the tail fragment_size by hand and add it to
            # expected_frag_size
            last_segment_size = ml % policy.ec_segment_size
            if last_segment_size:
                last_info = policy.pyeclib_driver.get_segment_info(
                    last_segment_size, policy.ec_segment_size)
                expected_frag_size += last_info['fragment_size']
        for headers in outgoing_headers:
            headers['X-Backend-Obj-Content-Length'] = expected_frag_size
            # the object server will get different bytes, so these
            # values do not apply.
            headers.pop('Content-Length', None)
            headers.pop('Etag', None)

        # Since the request body sent from client -> proxy is not
        # the same as the request body sent proxy -> object, we
        # can't rely on the object-server to do the etag checking -
        # so we have to do it here.
        etag_hasher = md5(usedforsecurity=False)

        min_conns = policy.quorum
        putters = self._get_put_connections(
            req, nodes, partition, outgoing_headers, policy)

        try:
            # check that a minimum number of connections were established and
            # meet all the correct conditions set in the request
            self._check_failure_put_connections(putters, req, min_conns)

            self._transfer_data(req, policy, data_source, putters,
                                nodes, min_conns, etag_hasher)
            # The durable state will propagate in a replicated fashion; if
            # one fragment is durable then the reconstructor will spread the
            # durable status around.
            # In order to avoid successfully writing an object, but refusing
            # to serve it on a subsequent GET because don't have enough
            # durable data fragments - we require the same number of durable
            # writes as quorum fragment writes.  If object servers are in the
            # future able to serve their non-durable fragment archives we may
            # be able to reduce this quorum count if needed.
            # ignore response etags
            responses = self._get_put_responses(req, putters, len(nodes),
                                                final_phase=True,
                                                min_responses=min_conns)
        except HTTPException as resp:
            return resp
        finally:
            for putter in putters:
                putter.close()

        etag = etag_hasher.hexdigest()
        resp = self.best_response(req, responses, etag=etag,
                                  quorum_size=min_conns)
        resp.last_modified = Timestamp(req.headers['X-Timestamp']).ceil()
        return resp<|MERGE_RESOLUTION|>--- conflicted
+++ resolved
@@ -66,11 +66,8 @@
     cors_validation, update_headers, bytes_to_skip, ByteCountEnforcer, \
     record_cache_op_metrics, get_cache_key, GetterBase, GetterSource, \
     is_good_source, NodeIter, get_namespaces_from_cache, \
-<<<<<<< HEAD
-    set_namespaces_in_cache, ResponseCollection, ResponseData
-=======
-    namespace_bounds_to_list, namespace_list_to_bounds
->>>>>>> ac5c783d
+    namespace_bounds_to_list, namespace_list_to_bounds, \
+    ResponseCollection, ResponseData
 from swift.common.swob import HTTPAccepted, HTTPBadRequest, HTTPNotFound, \
     HTTPPreconditionFailed, HTTPRequestEntityTooLarge, HTTPRequestTimeout, \
     HTTPServerError, HTTPServiceUnavailable, HTTPClientDisconnect, \
