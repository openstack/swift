--- conflicted
+++ resolved
@@ -17,13 +17,9 @@
 import errno
 import gc
 import json
-<<<<<<< HEAD
 from configparser import ConfigParser
 
-import mock
-=======
 from unittest import mock
->>>>>>> c12aa812
 import os
 from subprocess import Popen, PIPE
 import sys
