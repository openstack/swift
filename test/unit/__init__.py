--- conflicted
+++ resolved
@@ -15,12 +15,7 @@
 
 """ Swift tests """
 
-<<<<<<< HEAD
-from __future__ import print_function
-
 import collections
-=======
->>>>>>> c12aa812
 import os
 import copy
 import logging
