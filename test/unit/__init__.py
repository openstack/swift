# Copyright (c) 2010-2012 OpenStack Foundation
#
# Licensed under the Apache License, Version 2.0 (the "License");
# you may not use this file except in compliance with the License.
# You may obtain a copy of the License at
#
#    http://www.apache.org/licenses/LICENSE-2.0
#
# Unless required by applicable law or agreed to in writing, software
# distributed under the License is distributed on an "AS IS" BASIS,
# WITHOUT WARRANTIES OR CONDITIONS OF ANY KIND, either express or
# implied.
# See the License for the specific language governing permissions and
# limitations under the License.

""" Swift tests """

import collections
import os
import copy
import logging
import logging.handlers
import sys
from contextlib import contextmanager
from collections import defaultdict
from collections.abc import Iterable
import itertools
from numbers import Number
from tempfile import NamedTemporaryFile
import time
import eventlet
from eventlet import greenpool, debug as eventlet_debug
from eventlet.green import socket
from tempfile import mkdtemp, mkstemp, gettempdir
from shutil import rmtree
import signal
import json
import random
import errno
import xattr
from io import BytesIO
from uuid import uuid4
from http.client import HTTPException

<<<<<<< HEAD
from swift.common import storage_policy, swob, utils, exceptions, \
    internal_client
=======
from swift.common import memcached
from swift.common import storage_policy, swob, utils, exceptions
>>>>>>> ac5c783d
from swift.common.memcached import MemcacheConnectionError
from swift.common.storage_policy import (StoragePolicy, ECStoragePolicy,
                                         VALID_EC_TYPES)
from swift.common.utils import Timestamp, md5, close_if_possible, checksum
from test import get_config
from test.debug_logger import FakeLogger
from test.unit.common.test_memcached import MockedMemcachePool, \
    MockMemcached
from swift.common.header_key_dict import HeaderKeyDict
from swift.common.ring import Ring, RingData, RingBuilder
from swift.obj import server

import functools
from unittest import mock as mocklib
import inspect
from unittest import SkipTest


# try not to import this module from swift
if not os.path.basename(sys.argv[0]).startswith('swift'):
    # never patch HASH_PATH_SUFFIX AGAIN!
    utils.HASH_PATH_SUFFIX = b'endcap'


EC_TYPE_PREFERENCE = [
    'liberasurecode_rs_vand',
    'jerasure_rs_vand',
]
for eclib_name in EC_TYPE_PREFERENCE:
    if eclib_name in VALID_EC_TYPES:
        break
else:
    raise SystemExit('ERROR: unable to find suitable PyECLib type'
                     ' (none of %r found in %r)' % (
                         EC_TYPE_PREFERENCE,
                         VALID_EC_TYPES,
                     ))
DEFAULT_TEST_EC_TYPE = eclib_name


def patch_policies(thing_or_policies=None, legacy_only=False,
                   with_ec_default=False, fake_ring_args=None):
    if isinstance(thing_or_policies, (
            Iterable, storage_policy.StoragePolicyCollection)):
        return PatchPolicies(thing_or_policies, fake_ring_args=fake_ring_args)

    if legacy_only:
        default_policies = [
            StoragePolicy(0, name='legacy', is_default=True),
        ]
        default_ring_args = [{}]
    elif with_ec_default:
        default_policies = [
            ECStoragePolicy(0, name='ec', is_default=True,
                            ec_type=DEFAULT_TEST_EC_TYPE, ec_ndata=10,
                            ec_nparity=4, ec_segment_size=4096),
            StoragePolicy(1, name='unu'),
        ]
        default_ring_args = [{'replicas': 14}, {}]
    else:
        default_policies = [
            StoragePolicy(0, name='nulo', is_default=True),
            StoragePolicy(1, name='unu'),
        ]
        default_ring_args = [{}, {}]

    fake_ring_args = fake_ring_args or default_ring_args
    decorator = PatchPolicies(default_policies, fake_ring_args=fake_ring_args)

    if not thing_or_policies:
        return decorator
    else:
        # it's a thing, we return the wrapped thing instead of the decorator
        return decorator(thing_or_policies)


class PatchPolicies(object):
    """
    Why not mock.patch?  In my case, when used as a decorator on the class it
    seemed to patch setUp at the wrong time (i.e. in setUp the global wasn't
    patched yet)
    """

    def __init__(self, policies, fake_ring_args=None):
        if isinstance(policies, storage_policy.StoragePolicyCollection):
            self.policies = policies
        else:
            self.policies = storage_policy.StoragePolicyCollection(policies)
        self.fake_ring_args = fake_ring_args or [None] * len(self.policies)

    def _setup_rings(self):
        """
        Our tests tend to use the policies rings like their own personal
        playground - which can be a problem in the particular case of a
        patched TestCase class where the FakeRing objects are scoped in the
        call to the patch_policies wrapper outside of the TestCase instance
        which can lead to some bled state.

        To help tests get better isolation without having to think about it,
        here we're capturing the args required to *build* a new FakeRing
        instances so we can ensure each test method gets a clean ring setup.

        The TestCase can always "tweak" these fresh rings in setUp - or if
        they'd prefer to get the same "reset" behavior with custom FakeRing's
        they can pass in their own fake_ring_args to patch_policies instead of
        setting the object_ring on the policy definitions.
        """
        for policy, fake_ring_arg in zip(self.policies, self.fake_ring_args):
            if fake_ring_arg is not None:
                policy.object_ring = FakeRing(**fake_ring_arg)

    def __call__(self, thing):
        if isinstance(thing, type):
            return self._patch_class(thing)
        else:
            return self._patch_method(thing)

    def _patch_class(self, cls):
        """
        Creating a new class that inherits from decorated class is the more
        common way I've seen class decorators done - but it seems to cause
        infinite recursion when super is called from inside methods in the
        decorated class.
        """

        orig_setUp = cls.setUp

        def unpatch_cleanup(cls_self):
            if cls_self._policies_patched:
                self.__exit__(None, None, None)
                cls_self._policies_patched = False

        def setUp(cls_self):
            if not getattr(cls_self, '_policies_patched', False):
                self.__enter__()
                cls_self._policies_patched = True
                cls_self.addCleanup(unpatch_cleanup, cls_self)
            orig_setUp(cls_self)

        cls.setUp = setUp

        return cls

    def _patch_method(self, f):
        @functools.wraps(f)
        def mywrapper(*args, **kwargs):
            with self:
                return f(*args, **kwargs)
        return mywrapper

    def __enter__(self):
        self._orig_POLICIES = storage_policy._POLICIES
        storage_policy._POLICIES = self.policies
        try:
            self._setup_rings()
        except:  # noqa
            self.__exit__(None, None, None)
            raise

    def __exit__(self, *args):
        storage_policy._POLICIES = self._orig_POLICIES


class FakeRing(Ring):

    def __init__(self, replicas=3, max_more_nodes=0, part_power=0,
                 base_port=1000, separate_replication=False,
                 next_part_power=None, reload_time=15):
        self.serialized_path = '/foo/bar/object.ring.gz'
        self._base_port = base_port
        self.max_more_nodes = max_more_nodes
        self._part_shift = 32 - part_power
        self._init_device_char()
        self.separate_replication = separate_replication
        # 9 total nodes (6 more past the initial 3) is the cap, no matter if
        # this is set higher, or R^2 for R replicas
        self.reload_time = reload_time
        self.set_replicas(replicas)
        self._next_part_power = next_part_power
        self._reload()

    def has_changed(self):
        """
        The real implementation uses getmtime on the serialized_path attribute,
        which doesn't exist on our fake and relies on the implementation of
        _reload which we override.  So ... just NOOPE.
        """
        return False

    def _reload(self):
        self._rtime = time.time()

    @property
    def device_char(self):
        return next(self._device_char_iter)

    def _init_device_char(self):
        self._device_char_iter = itertools.cycle(
            ['sd%s' % chr(ord('a') + x) for x in range(26)])

    def add_node(self, dev):
        # round trip through json to ensure unicode like real rings
        self._devs.append(json.loads(json.dumps(dev)))

    def set_replicas(self, replicas):
        self.replicas = replicas
        self._devs = []
        self._init_device_char()
        for x in range(self.replicas):
            ip = '10.0.0.%s' % x
            port = self._base_port + x
            if self.separate_replication:
                repl_ip = '10.0.1.%s' % x
                repl_port = port + 100
            else:
                repl_ip, repl_port = ip, port
            dev = {
                'ip': ip,
                'replication_ip': repl_ip,
                'port': port,
                'replication_port': repl_port,
                'device': self.device_char,
                'zone': x % 3,
                'region': x % 2,
                'id': x,
                'weight': 1,
            }
            self.add_node(dev)

    @property
    def replica_count(self):
        return self.replicas

    def _get_part_nodes(self, part):
        return [dict(node, index=i) for i, node in enumerate(list(self._devs))]

    def get_more_nodes(self, part):
        index_counter = itertools.count()
        for x in range(self.replicas, (self.replicas + self.max_more_nodes)):
            ip = '10.0.0.%s' % x
            port = self._base_port + x
            if self.separate_replication:
                repl_ip = '10.0.1.%s' % x
                repl_port = port + 100
            else:
                repl_ip, repl_port = ip, port
            yield {'ip': ip,
                   'replication_ip': repl_ip,
                   'port': port,
                   'replication_port': repl_port,
                   'device': 'sda',
                   'zone': x % 3,
                   'region': x % 2,
                   'id': x,
                   'handoff_index': next(index_counter)}


def write_fake_ring(path, *devs):
    """
    Pretty much just a two node, two replica, 2 part power ring...
    """
    dev1 = {'id': 0, 'region': 1, 'zone': 0, 'device': 'sda1',
            'ip': '127.0.0.1', 'port': 6200}
    dev2 = {'id': 1, 'region': 1, 'zone': 0, 'device': 'sdb1',
            'ip': '127.0.0.1', 'port': 6200}

    dev1_updates, dev2_updates = devs or ({}, {})

    dev1.update(dev1_updates)
    dev2.update(dev2_updates)

    replica2part2dev_id = [[0, 1, 0, 1], [1, 0, 1, 0]]
    devs = [dev1, dev2]
    part_shift = 30
    RingData(replica2part2dev_id, devs, part_shift).save(path)


def write_stub_builder(tmpdir, region=1, name=''):
    """
    Pretty much just a three node, three replica, 8 part power builder...

    :param tmpdir: a place to write the builder, be sure to clean it up!
    :param region: an integer, fills in region and ip
    :param name: the name of the builder (i.e. <name>.builder)
    """
    name = name or str(region)
    replicas = 3
    builder = RingBuilder(8, replicas, 1)
    for i in range(replicas):
        dev = {'weight': 100,
               'region': '%d' % region,
               'zone': '1',
               'ip': '10.0.0.%d' % region,
               'port': '3600',
               'device': 'sdb%d' % i}
        builder.add_dev(dev)
    builder.rebalance()
    builder_file = os.path.join(tmpdir, '%s.builder' % name)
    builder.save(builder_file)
    return builder, builder_file


class FabricatedRing(Ring):
    """
    When a FakeRing just won't do - you can fabricate one to meet
    your tests needs.
    """

    def __init__(self, replicas=6, devices=8, nodes=4, port=6200,
                 part_power=4):
        self.devices = devices
        self.nodes = nodes
        self.port = port
        self.replicas = replicas
        self._part_shift = 32 - part_power
        self._reload()

    def has_changed(self):
        return False

    def _reload(self, *args, **kwargs):
        self._rtime = time.time() * 2
        if hasattr(self, '_replica2part2dev_id'):
            return
        self._devs = [{
            'region': 1,
            'zone': 1,
            'weight': 1.0,
            'id': i,
            'device': 'sda%d' % i,
            'ip': '10.0.0.%d' % (i % self.nodes),
            'replication_ip': '10.0.0.%d' % (i % self.nodes),
            'port': self.port,
            'replication_port': self.port,
        } for i in range(self.devices)]

        self._replica2part2dev_id = [
            [None] * 2 ** self.part_power
            for i in range(self.replicas)
        ]
        dev_ids = itertools.cycle(range(self.devices))
        for p in range(2 ** self.part_power):
            for r in range(self.replicas):
                self._replica2part2dev_id[r][p] = next(dev_ids)
        self._update_bookkeeping()


def track(f):
    def wrapper(self, *a, **kw):
        self.calls.append(getattr(mocklib.call, f.__name__)(*a, **kw))
        return f(self, *a, **kw)
    return wrapper


class FakeMemcache(object):
    """
    Simple in-memory test helper for basic memcache GET/SET operations.

    This class provides a lightweight mock that stores data in a Python dict.
    It does not implement TTL expiration or the full memcache protocol, and
    bypasses MemcacheRing's internal handling (e.g., atomic incr operations).
    Use this for simple tests that only need basic key-value storage.
    """

    def __init__(self, error_on_set=None, error_on_get=None):
        self.store = {}
        self.times = {}
        self.calls = []
        self.error_on_incr = False
        self.error_on_get = error_on_get or []
        self.error_on_set = error_on_set or []
        self.init_incr_return_neg = False

    def clear_calls(self):
        del self.calls[:]

    @track
    def get(self, key, raise_on_error=False):
        if self.error_on_get and self.error_on_get.pop(0):
            if raise_on_error:
                raise MemcacheConnectionError()
        return self.store.get(key)

    @property
    def keys(self):
        return self.store.keys

    @track
    def set(self, key, value, serialize=True, time=0, raise_on_error=False):
        if self.error_on_set and self.error_on_set.pop(0):
            if raise_on_error:
                raise MemcacheConnectionError()
        if serialize:
            value = json.loads(json.dumps(value))
        else:
            assert isinstance(value, (str, bytes))
        self.store[key] = value
        self.times[key] = time
        return True

    @track
    def incr(self, key, delta=1, time=0):
        if self.error_on_incr:
            raise MemcacheConnectionError('Memcache restarting')
        if self.init_incr_return_neg:
            # simulate initial hit, force reset of memcache
            self.init_incr_return_neg = False
            return -10000000
        self.store[key] = int(self.store.setdefault(key, 0)) + delta
        if self.store[key] < 0:
            self.store[key] = 0
        return self.store[key]

    # tracked via incr()
    def decr(self, key, delta=1, time=0):
        return self.incr(key, delta=-delta, time=time)

    @track
    def delete(self, key):
        try:
            del self.store[key]
            del self.times[key]
        except Exception:
            pass
        return True

    def delete_all(self):
        self.store.clear()
        self.times.clear()


# This decorator only makes sense in the context of FakeMemcache;
# may as well clean it up now
del track


class TestableMemcacheRing(memcached.MemcacheRing):
    """
    Real MemcacheRing with injectable errors for testing concurrent scenarios.

    This class wraps the actual MemcacheRing implementation while allowing
    controlled injection of connection errors. It preserves MemcacheRing's
    internal behavior including atomic operations and protocol compliance.
    Use this for testing components that rely on memcache features like
    atomic incr/decr or when testing concurrent access patterns.
    """

    def __init__(self, servers, inject_incr_error=None, inject_set_error=None,
                 inject_get_error=None, inject_del_error=None, **kwargs):
        self.inject_incr_error = inject_incr_error
        self.inject_set_error = inject_set_error
        self.inject_get_error = inject_get_error
        self.inject_del_error = inject_del_error
        super().__init__(servers, **kwargs)
        mock_cache = MockMemcached()
        self._client_cache['1.2.3.4:11211'] = MockedMemcachePool(
            [(mock_cache, mock_cache)] * 2)
        self.set_calls = []
        self.incr_calls = []
        self.get_calls = []
        self.del_calls = []

    def incr(self, key, delta=1, time=0):
        self.incr_calls.append((key, delta, time))
        if self.inject_incr_error:
            raise MemcacheConnectionError
        return super().incr(key, delta, time)

    def set(self, key, value, serialize=True, time=0,
            min_compress_len=0, raise_on_error=False):
        self.set_calls.append((key, value, time))
        if self.inject_set_error:
            if raise_on_error:
                raise MemcacheConnectionError
            else:
                return None
        super().set(
            key, value, serialize, time, min_compress_len, raise_on_error)

    def get(self, key, raise_on_error=False):
        self.get_calls.append(key)
        if self.inject_get_error:
            if raise_on_error:
                raise MemcacheConnectionError
            else:
                return None
        return super().get(key, raise_on_error)

    def delete(self, key, server_key=None):
        self.del_calls.append(key)
        if self.inject_del_error:
            raise MemcacheConnectionError
        super().delete(key, server_key)


class FakeIterable(object):
    def __init__(self, values):
        self.next_call_count = 0
        self.close_call_count = 0
        self.values = iter(values)

    def __iter__(self):
        return self

    def __next__(self):
        self.next_call_count += 1
        return next(self.values)

    def close(self):
        self.close_call_count += 1


def readuntil2crlfs(fd):
    rv = b''
    lc = b''
    crlfs = 0
    while crlfs < 2:
        c = fd.read(1)
        if not c:
            raise ValueError("didn't get two CRLFs; just got %r" % rv)
        rv = rv + c
        if c == b'\r' and lc != b'\n':
            crlfs = 0
        if lc == b'\r' and c == b'\n':
            crlfs += 1
        lc = c
    return rv


def readlength(fd, size, timeout=1.0):
    buf = b''
    with eventlet.Timeout(timeout):
        while len(buf) < size:
            chunk = fd.read(min(64, size - len(buf)))
            buf += chunk
            if len(buf) >= size:
                break
    return buf


def connect_tcp(hostport):
    rv = socket.socket()
    rv.connect(hostport)
    return rv


@contextmanager
def tmpfile(content):
    with NamedTemporaryFile('w', delete=False) as f:
        file_name = f.name
        f.write(str(content))
    try:
        yield file_name
    finally:
        os.unlink(file_name)


@contextmanager
def temptree(files, contents=''):
    # generate enough contents to fill the files
    c = len(files)
    contents = (list(contents) + [''] * c)[:c]
    tempdir = mkdtemp()
    for path, content in zip(files, contents):
        if os.path.isabs(path):
            path = '.' + path
        new_path = os.path.join(tempdir, path)
        subdir = os.path.dirname(new_path)
        if not os.path.exists(subdir):
            os.makedirs(subdir)
        with open(new_path, 'w') as f:
            f.write(str(content))
    try:
        yield tempdir
    finally:
        rmtree(tempdir)


def with_tempdir(f):
    """
    Decorator to give a single test a tempdir as argument to test method.
    """
    @functools.wraps(f)
    def wrapped(*args, **kwargs):
        tempdir = mkdtemp()
        args = list(args)
        args.append(tempdir)
        try:
            return f(*args, **kwargs)
        finally:
            rmtree(tempdir)
    return wrapped


class NullLoggingHandler(logging.Handler):

    def emit(self, record):
        pass


class UnmockTimeModule(object):
    """
    Even if a test mocks time.time - you can restore unmolested behavior in a
    another module who imports time directly by monkey patching it's imported
    reference to the module with an instance of this class
    """

    _orig_time = time.time

    def __getattribute__(self, name):
        if name == 'time':
            return UnmockTimeModule._orig_time
        return getattr(time, name)


# logging.LogRecord.__init__ calls time.time
logging.time = UnmockTimeModule()


original_syslog_handler = logging.handlers.SysLogHandler


def fake_syslog_handler():
    for attr in dir(original_syslog_handler):
        if attr.startswith('LOG'):
            setattr(FakeLogger, attr,
                    copy.copy(getattr(logging.handlers.SysLogHandler, attr)))
    FakeLogger.priority_map = \
        copy.deepcopy(logging.handlers.SysLogHandler.priority_map)

    logging.handlers.SysLogHandler = FakeLogger


if utils.config_true_value(
        get_config('unit_test').get('fake_syslog', 'False')):
    fake_syslog_handler()


@contextmanager
def quiet_eventlet_exceptions():
    orig_state = greenpool.DEBUG
    eventlet_debug.hub_exceptions(False)
    try:
        yield
    finally:
        eventlet_debug.hub_exceptions(orig_state)


@contextmanager
def mock_check_drive(isdir=False, ismount=False):
    """
    All device/drive/mount checking should be done through the constraints
    module. If we keep the mocking consistently within that module, we can
    keep our tests robust to further rework on that interface.

    Replace the constraint modules underlying os calls with mocks.

    :param isdir: return value of constraints isdir calls, default False
    :param ismount: return value of constraints ismount calls, default False
    :returns: a dict of constraint module mocks
    """
    mock_base = 'swift.common.constraints.'
    with mocklib.patch(mock_base + 'isdir') as mock_isdir, \
            mocklib.patch(mock_base + 'utils.ismount') as mock_ismount:
        mock_isdir.return_value = isdir
        mock_ismount.return_value = ismount
        yield {
            'isdir': mock_isdir,
            'ismount': mock_ismount,
        }


@contextmanager
def mock(update):
    returns = []
    deletes = []
    for key, value in update.items():
        imports = key.split('.')
        attr = imports.pop(-1)
        module = __import__(imports[0], fromlist=imports[1:])
        for modname in imports[1:]:
            module = getattr(module, modname)
        if hasattr(module, attr):
            returns.append((module, attr, getattr(module, attr)))
        else:
            deletes.append((module, attr))
        setattr(module, attr, value)
    try:
        yield True
    finally:
        for module, attr, value in returns:
            setattr(module, attr, value)
        for module, attr in deletes:
            delattr(module, attr)


class FakeStatus(object):
    """
    This will work with our fake_http_connect, if you hand in one of these
    instead of a status int or status int tuple to the "codes" iter you can
    add some eventlet sleep to the expect and response stages of the
    connection.
    """

    def __init__(self, status, expect_sleep=None, response_sleep=None):
        """
        :param status: the response status int, or a tuple of
                       ([expect_status, ...], response_status)
        :param expect_sleep: float, time to eventlet sleep during expect, can
                             be a iter of floats
        :param response_sleep: float, time to eventlet sleep during response
        """
        # connect exception
        if inspect.isclass(status) and issubclass(status, Exception):
            raise status('FakeStatus Error')
        if isinstance(status, (Exception, eventlet.Timeout)):
            raise status
        if isinstance(status, tuple):
            self.expect_status = list(status[:-1])
            self.status = status[-1]
            self.explicit_expect_list = True
        else:
            self.expect_status, self.status = ([], status)
            self.explicit_expect_list = False
        if not self.expect_status:
            # when a swift backend service returns a status before reading
            # from the body (mostly an error response) eventlet.wsgi will
            # respond with that status line immediately instead of 100
            # Continue, even if the client sent the Expect 100 header.
            # BufferedHttp and the proxy both see these error statuses
            # when they call getexpect, so our FakeConn tries to act like
            # our backend services and return certain types of responses
            # as expect statuses just like a real backend server would do.
            if self.status in (507, 412, 409):
                self.expect_status = [status]
            else:
                self.expect_status = [100, 100]

        # setup sleep attributes
        if not isinstance(expect_sleep, (list, tuple)):
            expect_sleep = [expect_sleep] * len(self.expect_status)
        self.expect_sleep_list = list(expect_sleep)
        while len(self.expect_sleep_list) < len(self.expect_status):
            self.expect_sleep_list.append(None)
        self.response_sleep = response_sleep

    def __repr__(self):
        return '%s(%s, expect_status=%r, response_sleep=%s)' % (
            self.__class__.__name__, self.status,
            self.expect_status, self.response_sleep)

    def get_response_status(self):
        if self.response_sleep is not None:
            eventlet.sleep(self.response_sleep)
        if self.expect_status and self.explicit_expect_list:
            raise Exception('Test did not consume all fake '
                            'expect status: %r' % (self.expect_status,))
        if isinstance(self.status, (Exception, eventlet.Timeout)):
            raise self.status
        return self.status

    def get_expect_status(self):
        expect_sleep = self.expect_sleep_list.pop(0)
        if expect_sleep is not None:
            eventlet.sleep(expect_sleep)
        expect_status = self.expect_status.pop(0)
        if isinstance(expect_status, (Exception, eventlet.Timeout)):
            raise expect_status
        return expect_status


class SlowBody(object):
    """
    This will work with our fake_http_connect, if you hand in these
    instead of strings it will make reads take longer by the given
    amount.  It should be a little bit easier to extend than the
    current slow kwarg - which inserts whitespace in the response.
    Also it should be easy to detect if you have one of these (or a
    subclass) for the body inside of FakeConn if we wanted to do
    something smarter than just duck-type the str/buffer api
    enough to get by.
    """

    def __init__(self, body, slowness):
        self.body = body
        self.slowness = slowness

    def slowdown(self):
        eventlet.sleep(self.slowness)

    def __getitem__(self, s):
        return SlowBody(self.body[s], self.slowness)

    def __len__(self):
        return len(self.body)

    def __radd__(self, other):
        self.slowdown()
        return other + self.body


def fake_http_connect(*code_iter, **kwargs):

    class FakeConn(object):

        SLOW_READS = 4
        SLOW_WRITES = 4

        def __init__(self, status, etag=None, body=b'', timestamp=-1,
                     headers=None, expect_headers=None, connection_id=None,
                     give_send=None, give_expect=None):
            if not isinstance(status, FakeStatus):
                status = FakeStatus(status)
            self._status = status
            self.reason = 'Fake'
            self.host = '1.2.3.4'
            self.port = '1234'
            self.sent = 0
            self.received = 0
            self.etag = etag
            self.body = body
            self._headers = headers or {}
            self.expect_headers = expect_headers or {}
            if timestamp == -1:
                # -1 is reserved to mean "magic default"
                if status.status != 404:
                    self.timestamp = '1'
                else:
                    self.timestamp = '0'
            else:
                # tests may specify int, string, Timestamp or None
                self.timestamp = timestamp
            self.connection_id = connection_id
            self.give_send = give_send
            self.give_expect = give_expect
            self.closed = False
            if 'slow' in kwargs and isinstance(kwargs['slow'], list):
                try:
                    self._next_sleep = kwargs['slow'].pop(0)
                except IndexError:
                    self._next_sleep = None

            # if we're going to be slow, we need a body to send slowly
            am_slow, _junk = self.get_slow()
            if am_slow and len(self.body) < self.SLOW_READS:
                self.body += b" " * (self.SLOW_READS - len(self.body))

            # be nice to trixy bits with node_iter's
            eventlet.sleep()

        def getresponse(self):
            exc = kwargs.get('raise_exc')
            if exc:
                if isinstance(exc, (Exception, eventlet.Timeout)):
                    raise exc
                raise Exception('test')
            if kwargs.get('raise_timeout_exc'):
                raise eventlet.Timeout()
            self.status = self._status.get_response_status()
            return self

        def getexpect(self):
            if self.give_expect:
                self.give_expect(self)
            expect_status = self._status.get_expect_status()
            headers = dict(self.expect_headers)
            if expect_status == 409:
                headers['X-Backend-Timestamp'] = self.timestamp
            response = FakeConn(expect_status,
                                timestamp=self.timestamp,
                                headers=headers)
            response.status = expect_status
            return response

        def getheaders(self):
            etag = self.etag
            if not etag:
                if isinstance(self.body, bytes):
                    etag = ('"' + md5(
                        self.body, usedforsecurity=False).hexdigest() + '"')
                else:
                    etag = '"68b329da9893e34099c7d8ad5cb9c940"'

            am_slow, _junk = self.get_slow()
            headers = HeaderKeyDict({
                'content-length': len(self.body),
                'content-type': 'x-application/test',
                'x-timestamp': self.timestamp,
                'x-backend-timestamp': self.timestamp,
                'last-modified': self.timestamp,
                'x-object-meta-test': 'testing',
                'x-delete-at': '9876543210',
                'etag': etag,
                'x-works': 'yes',
            })
            if self.status // 100 == 2:
                headers['x-account-container-count'] = \
                    kwargs.get('count', 12345)
            if not self.timestamp:
                # when timestamp is None, HeaderKeyDict raises KeyError
                headers.pop('x-timestamp', None)
            try:
                if next(container_ts_iter) is False:
                    headers['x-container-timestamp'] = '1'
            except StopIteration:
                pass
            headers.update(self._headers)
            return headers.items()

        def get_slow(self):
            if 'slow' in kwargs and isinstance(kwargs['slow'], list):
                if self._next_sleep is not None:
                    return True, self._next_sleep
                else:
                    return False, 0.01
            if kwargs.get('slow') and isinstance(kwargs['slow'], Number):
                return True, kwargs['slow']
            return bool(kwargs.get('slow')), 0.1

        def read(self, amt=None):
            am_slow, value = self.get_slow()
            if am_slow:
                if self.sent < self.SLOW_READS:
                    slowly_read_byte = self.body[self.sent:self.sent + 1]
                    self.sent += 1
                    eventlet.sleep(value)
                    return slowly_read_byte
            if amt is None:
                rv = self.body[self.sent:]
            else:
                rv = self.body[self.sent:self.sent + amt]
            self.sent += len(rv)
            return rv

        def send(self, data=None):
            if self.give_send:
                self.give_send(self, data)
            am_slow, value = self.get_slow()
            if am_slow:
                if self.received < self.SLOW_WRITES:
                    self.received += 1
                    eventlet.sleep(value)

        def getheader(self, name, default=None):
            return HeaderKeyDict(self.getheaders()).get(name, default)

        def nuke_from_orbit(self):
            # wrapped connections from buffered_http have this helper
            self.close()

        def close(self):
            self.closed = True

    # unless tests provide timestamps we use the "magic default"
    timestamps_iter = iter(kwargs.get('timestamps') or [-1] * len(code_iter))
    etag_iter = iter(kwargs.get('etags') or [None] * len(code_iter))
    if isinstance(kwargs.get('headers'), (list, tuple)):
        headers_iter = iter(kwargs['headers'])
    else:
        headers_iter = iter([kwargs.get('headers', {})] * len(code_iter))
    if isinstance(kwargs.get('expect_headers'), (list, tuple)):
        expect_headers_iter = iter(kwargs['expect_headers'])
    else:
        expect_headers_iter = iter([kwargs.get('expect_headers', {})] *
                                   len(code_iter))

    x = kwargs.get('missing_container', [False] * len(code_iter))
    if not isinstance(x, (tuple, list)):
        x = [x] * len(code_iter)
    container_ts_iter = iter(x)
    code_iter = iter(code_iter)
    conn_id_and_code_iter = enumerate(code_iter)
    static_body = kwargs.get('body', None)
    body_iter = kwargs.get('body_iter', None)
    if body_iter:
        body_iter = iter(body_iter)
    unexpected_requests = []

    def connect(*args, **ckwargs):
        if kwargs.get('slow_connect', False):
            eventlet.sleep(0.1)
        if 'give_content_type' in kwargs:
            if len(args) >= 7 and 'Content-Type' in args[6]:
                kwargs['give_content_type'](args[6]['Content-Type'])
            else:
                kwargs['give_content_type']('')
        try:
            i, status = next(conn_id_and_code_iter)
        except StopIteration:
            # the code under test may swallow the StopIteration, so by logging
            # unexpected requests here we allow the test framework to check for
            # them after the connect function has been used.
            unexpected_requests.append((args, ckwargs))
            raise

        if 'give_connect' in kwargs:
            give_conn_fn = kwargs['give_connect']

            argspec = inspect.getfullargspec(give_conn_fn)
            if argspec.varkw or 'connection_id' in argspec.args:
                ckwargs['connection_id'] = i
            give_conn_fn(*args, **ckwargs)
        etag = next(etag_iter)
        headers = next(headers_iter)
        expect_headers = next(expect_headers_iter)
        timestamp = next(timestamps_iter)

        if isinstance(status, int) and status <= 0:
            raise HTTPException()
        if body_iter is None:
            body = static_body or b''
        else:
            body = next(body_iter)
        conn = FakeConn(status, etag, body=body, timestamp=timestamp,
                        headers=headers, expect_headers=expect_headers,
                        connection_id=i, give_send=kwargs.get('give_send'),
                        give_expect=kwargs.get('give_expect'))
        if 'capture_connections' in kwargs:
            kwargs['capture_connections'].append(conn)
        return conn

    connect.unexpected_requests = unexpected_requests
    connect.code_iter = code_iter

    return connect


@contextmanager
def mocked_http_conn(*args, **kwargs):
    requests = []
    responses = []

    def capture_requests(ip, port, method, path, headers, qs, ssl):
        req = {
            'ip': ip,
            'port': port,
            'method': method,
            'path': path,
            'headers': headers,
            'qs': qs,
            'ssl': ssl,
        }
        requests.append(req)
    kwargs.setdefault('give_connect', capture_requests)
    kwargs['capture_connections'] = responses
    fake_conn = fake_http_connect(*args, **kwargs)
    fake_conn.requests = requests
    fake_conn.responses = responses
    with mocklib.patch('swift.common.bufferedhttp.http_connect_raw',
                       new=fake_conn):
        yield fake_conn
        left_over_status = list(fake_conn.code_iter)
        if left_over_status:
            raise AssertionError('left over status %r' % left_over_status)
        if fake_conn.unexpected_requests:
            raise AssertionError(
                '%d unexpected requests:\n%s' %
                (len(fake_conn.unexpected_requests),
                 '\n  '.join('%r' % (req,)
                             for req in fake_conn.unexpected_requests)))


def make_timestamp_iter(offset=0):
    return iter(Timestamp(t)
                for t in itertools.count(int(time.time()) + offset))


@contextmanager
def mock_timestamp_now(now=None, klass=Timestamp):
    if now is None:
        now = klass.now()
    with mocklib.patch('swift.common.utils.Timestamp.now',
                       classmethod(lambda c: now)):
        yield now


@contextmanager
def mock_timestamp_now_with_iter(ts_iter):
    with mocklib.patch('swift.common.utils.Timestamp.now',
                       side_effect=ts_iter):
        yield


class Timeout(object):
    def __init__(self, seconds):
        self.seconds = seconds

    def __enter__(self):
        signal.signal(signal.SIGALRM, self._exit)
        signal.alarm(self.seconds)

    def __exit__(self, type, value, traceback):
        signal.alarm(0)

    def _exit(self, signum, frame):
        class TimeoutException(Exception):
            pass
        raise TimeoutException


def requires_o_tmpfile_support_in_tmp(func):
    @functools.wraps(func)
    def wrapper(*args, **kwargs):
        if not utils.o_tmpfile_in_tmpdir_supported():
            raise SkipTest('Requires O_TMPFILE support in TMPDIR')
        return func(*args, **kwargs)
    return wrapper


def requires_crc32c(func):
    @functools.wraps(func)
    def wrapper(*args, **kwargs):
        try:
            checksum.crc32c()
        except NotImplementedError as e:
            raise SkipTest(str(e))
        return func(*args, **kwargs)
    return wrapper


def requires_crc64nvme(func):
    @functools.wraps(func)
    def wrapper(*args, **kwargs):
        try:
            checksum.crc64nvme()
        except NotImplementedError as e:
            raise SkipTest(str(e))
        return func(*args, **kwargs)
    return wrapper


class StubResponse(object):

    def __init__(self, status, body=b'', headers=None, frag_index=None,
                 slowdown=None, slowdown_after=0):
        self.status = status
        self.body = body
        self.readable = BytesIO(body)
        try:
            self._slowdown = iter(slowdown)
        except TypeError:
            self._slowdown = iter([slowdown])
        self.slowdown_after = slowdown_after
        self.headers = HeaderKeyDict(headers)
        if frag_index is not None:
            self.headers['X-Object-Sysmeta-Ec-Frag-Index'] = frag_index
        fake_reason = ('Fake', 'This response is a lie.')
        self.reason = swob.RESPONSE_REASONS.get(status, fake_reason)[0]
        self.bytes_read = 0

    def slowdown(self):
        if self.bytes_read < self.slowdown_after:
            return
        try:
            wait = next(self._slowdown)
        except StopIteration:
            wait = None
        if wait is not None:
            eventlet.sleep(wait)

    def nuke_from_orbit(self):
        if hasattr(self, 'swift_conn'):
            self.swift_conn.close()

    def getheader(self, header_name, default=None):
        return self.headers.get(header_name, default)

    def getheaders(self):
        if 'Content-Length' not in self.headers:
            self.headers['Content-Length'] = len(self.body)
        return self.headers.items()

    def read(self, amt=0):
        self.slowdown()
        res = self.readable.read(amt)
        self.bytes_read += len(res)
        return res

    def readline(self, size=-1):
        self.slowdown()
        res = self.readable.readline(size)
        self.bytes_read += len(res)
        return res

    def __repr__(self):
        info = ['Status: %s' % self.status]
        if self.headers:
            info.append('Headers: %r' % dict(self.headers))
        if self.body:
            info.append('Body: %r' % self.body)
        return '<StubResponse %s>' % ', '.join(info)


def encode_frag_archive_bodies(policy, body):
    """
    Given a stub body produce a list of complete frag_archive bodies as
    strings in frag_index order.

    :param policy: a StoragePolicy instance, with policy_type EC_POLICY
    :param body: a string, the body to encode into frag archives

    :returns: list of strings, the complete frag_archive bodies for the given
              plaintext
    """
    segment_size = policy.ec_segment_size
    # split up the body into buffers
    chunks = [body[x:x + segment_size]
              for x in range(0, len(body), segment_size)]
    # encode the buffers into fragment payloads
    fragment_payloads = []
    for chunk in chunks:
        fragments = policy.pyeclib_driver.encode(chunk) \
            * policy.ec_duplication_factor
        if not fragments:
            break
        fragment_payloads.append(fragments)

    # join up the fragment payloads per node
    ec_archive_bodies = [b''.join(frags)
                         for frags in zip(*fragment_payloads)]
    return ec_archive_bodies


def make_ec_object_stub(test_body, policy, timestamp):
    segment_size = policy.ec_segment_size
    test_body = test_body or (
        b'test' * segment_size)[:-random.randint(1, 1000)]
    timestamp = timestamp or utils.Timestamp.now()
    etag = md5(test_body, usedforsecurity=False).hexdigest()
    ec_archive_bodies = encode_frag_archive_bodies(policy, test_body)

    return {
        'body': test_body,
        'etag': etag,
        'frags': ec_archive_bodies,
        'timestamp': timestamp
    }


def fake_ec_node_response(node_frags, policy):
    """
    Given a list of entries for each node in ring order, where the entries
    are a dict (or list of dicts) which describes the fragment (or
    fragments) that are on the node; create a function suitable for use
    with capture_http_requests that will accept a req object and return a
    response that will suitably fake the behavior of an object server who
    had the given fragments on disk at the time.

    :param node_frags: a list. Each item in the list describes the
        fragments that are on a node; each item is a dict or list of dicts,
        each dict describing a single fragment; where the item is a list,
        repeated calls to get_response will return fragments in the order
        of the list; each dict has keys:
            - obj: an object stub, as generated by _make_ec_object_stub,
                that defines all of the fragments that compose an object
                at a specific timestamp.
            - frag: the index of a fragment to be selected from the object
                stub
            - durable (optional): True if the selected fragment is durable
    :param policy: storage policy to return
    """
    node_map = {}  # maps node ip and port to node index
    all_nodes = []
    call_count = {}  # maps node index to get_response call count for node

    def _build_node_map(req, policy):
        part = utils.split_path(req['path'], 5, 5, True)[1]
        all_nodes.extend(policy.object_ring.get_part_nodes(part))
        all_nodes.extend(policy.object_ring.get_more_nodes(part))
        for i, node in enumerate(all_nodes):
            node_map[(node['ip'], node['port'])] = i
            call_count[i] = 0

    # normalize node_frags to a list of fragments for each node even
    # if there's only one fragment in the dataset provided.
    for i, frags in enumerate(node_frags):
        if isinstance(frags, dict):
            node_frags[i] = [frags]

    def get_response(req):
        requested_policy = int(
            req['headers']['X-Backend-Storage-Policy-Index'])
        if int(policy) != requested_policy:
            AssertionError(
                "Requested polciy doesn't fit the fake response policy")
        if not node_map:
            _build_node_map(req, policy)

        try:
            node_index = node_map[(req['ip'], req['port'])]
        except KeyError:
            raise Exception("Couldn't find node %s:%s in %r" % (
                req['ip'], req['port'], all_nodes))
        try:
            frags = node_frags[node_index]
        except IndexError:
            raise Exception('Found node %r:%r at index %s - '
                            'but only got %s stub response nodes' % (
                                req['ip'], req['port'], node_index,
                                len(node_frags)))

        if not frags:
            return StubResponse(404)

        # determine response fragment (if any) for this call
        resp_frag = frags[call_count[node_index]]
        call_count[node_index] += 1
        frag_prefs = req['headers'].get('X-Backend-Fragment-Preferences')
        if not (frag_prefs or resp_frag.get('durable', True)):
            return StubResponse(404)

        # prepare durable timestamp and backend frags header for this node
        obj_stub = resp_frag['obj']
        ts2frags = defaultdict(list)
        durable_timestamp = None
        for frag in frags:
            ts_frag = frag['obj']['timestamp']
            if frag.get('durable', True):
                durable_timestamp = ts_frag.internal
            ts2frags[ts_frag].append(frag['frag'])

        try:
            body = obj_stub['frags'][resp_frag['frag']]
        except IndexError as err:
            raise Exception(
                'Frag index %s not defined: node index %s, frags %r\n%s' %
                (resp_frag['frag'], node_index, [f['frag'] for f in frags],
                 err))
        headers = {
            'X-Object-Sysmeta-Ec-Content-Length': len(obj_stub['body']),
            'X-Object-Sysmeta-Ec-Etag': obj_stub['etag'],
            'X-Object-Sysmeta-Ec-Frag-Index':
                policy.get_backend_index(resp_frag['frag']),
            'X-Backend-Timestamp': obj_stub['timestamp'].internal,
            'X-Timestamp': obj_stub['timestamp'].normal,
            'X-Backend-Data-Timestamp': obj_stub['timestamp'].internal,
            'X-Backend-Fragments':
                server._make_backend_fragments_header(ts2frags)
        }
        if durable_timestamp:
            headers['X-Backend-Durable-Timestamp'] = durable_timestamp

        return StubResponse(200, body, headers)

    return get_response


supports_xattr_cached_val = None


def xattr_supported_check():
    """
    This check simply sets more than 4k of metadata on a tempfile and
    returns True if it worked and False if not.

    We want to use *more* than 4k of metadata in this check because
    some filesystems (eg ext4) only allow one blocksize worth of
    metadata. The XFS filesystem doesn't have this limit, and so this
    check returns True when TMPDIR is XFS. This check will return
    False under ext4 (which supports xattrs <= 4k) and tmpfs (which
    doesn't support xattrs at all).

    """
    global supports_xattr_cached_val

    if supports_xattr_cached_val is not None:
        return supports_xattr_cached_val

    # assume the worst -- xattrs aren't supported
    supports_xattr_cached_val = False

    big_val = b'x' * (4096 + 1)  # more than 4k of metadata
    try:
        fd, tmppath = mkstemp()
        xattr.setxattr(fd, 'user.swift.testing_key', big_val)
    except IOError as e:
        if errno.errorcode.get(e.errno) in ('ENOSPC', 'ENOTSUP', 'EOPNOTSUPP',
                                            'ERANGE'):
            # filesystem does not support xattr of this size
            return False
        raise
    else:
        supports_xattr_cached_val = True
        return True
    finally:
        # clean up the tmpfile
        os.close(fd)
        os.unlink(tmppath)


def skip_if_no_xattrs():
    if not xattr_supported_check():
        raise SkipTest('Large xattrs not supported in `%s`. Skipping test' %
                       gettempdir())


def unlink_files(paths):
    for path in paths:
        try:
            os.unlink(path)
        except OSError as err:
            if err.errno != errno.ENOENT:
                raise


class FakeHTTPResponse(object):

    def __init__(self, resp):
        self.resp = resp

    @property
    def status(self):
        return self.resp.status_int

    @property
    def data(self):
        return self.resp.body


def attach_fake_replication_rpc(rpc, replicate_hook=None, errors=None):
    class FakeReplConnection(object):

        def __init__(self, node, partition, hash_, logger):
            self.logger = logger
            self.node = node
            self.partition = partition
            self.path = '/%s/%s/%s' % (node['device'], partition, hash_)
            self.host = node['replication_ip']

        def replicate(self, op, *sync_args):
            print('REPLICATE: %s, %s, %r' % (self.path, op, sync_args))
            resp = None
            if errors and op in errors and errors[op]:
                resp = errors[op].pop(0)
            if not resp:
                replicate_args = self.path.lstrip('/').split('/')
                args = [op] + copy.deepcopy(list(sync_args))
                with mock_check_drive(isdir=not rpc.mount_check,
                                      ismount=rpc.mount_check):
                    swob_response = rpc.dispatch(replicate_args, args)
                resp = FakeHTTPResponse(swob_response)
            if replicate_hook:
                replicate_hook(op, *sync_args)
            return resp

    return FakeReplConnection


def group_by_byte(contents):
    # This looks a little funny, but iterating through a byte string on py3
    # yields a sequence of ints, not a sequence of single-byte byte strings
    # as it did on py2.
    byte_iter = (contents[i:i + 1] for i in range(len(contents)))
    return [
        (char, sum(1 for _ in grp))
        for char, grp in itertools.groupby(byte_iter)]


def generate_db_path(tempdir, server_type):
    return os.path.join(
        tempdir, '%ss' % server_type, 'part', 'suffix', 'hash',
        '%s-%s.db' % (server_type, uuid4()))


class FakeSource(object):
    def __init__(self, chunks, headers=None, body=b''):
        self.chunks = list(chunks)
        self.headers = headers or {}
        self.status = 200
        self.swift_conn = None
        self.body = body

    def read(self, _read_size):
        if self.chunks:
            chunk = self.chunks.pop(0)
            if chunk is None:
                raise exceptions.ChunkReadTimeout()
            else:
                return chunk
        else:
            return self.body

    def getheader(self, header):
        # content-length for the whole object is generated dynamically
        # by summing non-None chunks
        if header.lower() == "content-length":
            if self.chunks:
                return str(sum(len(c) for c in self.chunks
                               if c is not None))
            return len(self.read(-1))
        return self.headers.get(header.lower())

    def getheaders(self):
        return [('content-length', self.getheader('content-length'))] + \
               [(k, v) for k, v in self.headers.items()]


class CaptureIterator(object):
    """
    Wraps an iterable, forwarding all calls to the wrapped iterable but
    capturing the calls via a callback.

    This class may be used to observe garbage collection, so tests should not
    have to hold a reference to instances of this class because that would
    prevent them being garbage collected. Calls are therefore captured via a
    callback rather than being stashed locally.

    :param wrapped: an iterable to wrap.
    :param call_capture_callback: a function that will be called to capture
        calls to this iterator.
    """
    def __init__(self, wrapped, call_capture_callback):
        self.call_capture_callback = call_capture_callback
        self.wrapped_iter = wrapped

    def _capture_call(self):
        # call home to capture the call
        self.call_capture_callback(inspect.stack()[1][3])

    def __iter__(self):
        return self

    def __next__(self):
        self._capture_call()
        return next(self.wrapped_iter)

    def __del__(self):
        self._capture_call()

    def close(self):
        self._capture_call()
        close_if_possible(self.wrapped_iter)


class CaptureIteratorFactory(object):
    """
    Create instances of ``CaptureIterator`` to wrap a given iterable, and
    provides a callback function for the ``CaptureIterator`` to capture its
    calls.

    :param wrapped: an iterable to wrap.
    """
    def __init__(self, wrapped):
        self.wrapped = wrapped
        self.instance_count = 0
        self.captured_calls = defaultdict(list)

    def log_call(self, instance_number, call):
        self.captured_calls[instance_number].append(call)

    def __call__(self, *args, **kwargs):
        # note: do not keep a reference to the CaptureIterator because that
        # would prevent it being garbage collected
        self.instance_count += 1
        return CaptureIterator(
            self.wrapped(*args, **kwargs),
            functools.partial(self.log_call, self.instance_count))


def get_node_error_stats(proxy_app, ring_node):
    node_key = proxy_app.error_limiter.node_key(ring_node)
    return proxy_app.error_limiter.stats.get(node_key) or {}


def node_error_count(proxy_app, ring_node):
    # Reach into the proxy's internals to get the error count for a
    # particular node
    return get_node_error_stats(proxy_app, ring_node).get('errors', 0)


def node_error_counts(proxy_app, ring_nodes):
    # Reach into the proxy's internals to get the error counts for a
    # list of nodes
    return sorted([get_node_error_stats(proxy_app, node).get('errors', 0)
                   for node in ring_nodes], reverse=True)


def node_last_error(proxy_app, ring_node):
    # Reach into the proxy's internals to get the last error for a
    # particular node
    return get_node_error_stats(proxy_app, ring_node).get('last_error')


def set_node_errors(proxy_app, ring_node, value, last_error):
    # Set the node's error count to value
    node_key = proxy_app.error_limiter.node_key(ring_node)
    stats = {'errors': value,
             'last_error': last_error}
    proxy_app.error_limiter.stats[node_key] = stats


AppCall = collections.namedtuple('AppCall', [
    'method', 'path', 'query', 'headers', 'body'])


class FakeInternalClient(internal_client.InternalClient):
    def __init__(self, responses):
        self.resp_iter = iter(responses)
        self.calls = []

    def clear_calls(self):
        del self.calls[:]

    def make_request(self, method, path, headers, acceptable_statuses,
                     body_file=None, params=None):
        if body_file is None:
            body = None
        else:
            body = body_file.read()
        path, _, query = path.partition('?')
        self.calls.append(AppCall(method, path, query, headers, body))
        resp = next(self.resp_iter)
        if isinstance(resp, Exception):
            raise resp
        return resp

    def __enter__(self):
        return self

    def __exit__(self, *args):
        unused_responses = [r for r in self.resp_iter]
        if unused_responses:
            raise Exception('Unused responses: %r' % unused_responses)<|MERGE_RESOLUTION|>--- conflicted
+++ resolved
@@ -42,13 +42,9 @@
 from uuid import uuid4
 from http.client import HTTPException
 
-<<<<<<< HEAD
+from swift.common import memcached
 from swift.common import storage_policy, swob, utils, exceptions, \
     internal_client
-=======
-from swift.common import memcached
-from swift.common import storage_policy, swob, utils, exceptions
->>>>>>> ac5c783d
 from swift.common.memcached import MemcacheConnectionError
 from swift.common.storage_policy import (StoragePolicy, ECStoragePolicy,
                                          VALID_EC_TYPES)
