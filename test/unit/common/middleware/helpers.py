--- conflicted
+++ resolved
@@ -285,11 +285,6 @@
         self.swift_sources.append(env.get('swift.source'))
         self.txn_ids.append(env.get('swift.trans_id'))
 
-<<<<<<< HEAD
-        resp_spec = self._select_response(env)
-
-=======
->>>>>>> a427d275
         # Capture the request before reading the body, in case the iter raises
         # an exception.
         # note: tests may assume this copy of req_headers is case insensitive
@@ -297,7 +292,7 @@
         req_headers_copy = HeaderKeyDict(req.headers)
         call = FakeSwiftCall(method, path, req_headers_copy)
         try:
-            resp_class, headers, body = self._select_response(env)
+            resp_spec = self._select_response(env)
         except KeyError:
             if self.capture_unexpected_calls:
                 self._calls.append(call)
