# -*- coding: utf-8 -*-
# Copyright (c) 2010-2012 OpenStack Foundation
#
# Licensed under the Apache License, Version 2.0 (the "License");
# you may not use this file except in compliance with the License.
# You may obtain a copy of the License at
#
#    http://www.apache.org/licenses/LICENSE-2.0
#
# Unless required by applicable law or agreed to in writing, software
# distributed under the License is distributed on an "AS IS" BASIS,
# WITHOUT WARRANTIES OR CONDITIONS OF ANY KIND, either express or
# implied.
# See the License for the specific language governing permissions and
# limitations under the License.

import operator
import os
import mock
import unittest
import itertools
from contextlib import contextmanager
from shutil import rmtree
from tempfile import mkdtemp
from test.unit import FakeLogger, make_timestamp_iter
from time import gmtime
from xml.dom import minidom
import time
import random

from eventlet import spawn, Timeout
import json
import six
from six import BytesIO
from six import StringIO

from swift import __version__ as swift_version
from swift.common.header_key_dict import HeaderKeyDict
from swift.common.swob import (Request, WsgiBytesIO, HTTPNoContent)
import swift.container
from swift.container import server as container_server
from swift.common import constraints
from swift.common.utils import (Timestamp, mkdirs, public, replication,
<<<<<<< HEAD
                                storage_directory, lock_parent_directory,
                                ShardRange)
from test.unit import fake_http_connect, debug_logger
=======
                                storage_directory, lock_parent_directory)
from test.unit import fake_http_connect, debug_logger, mock_check_drive
>>>>>>> 4ae93964
from swift.common.storage_policy import (POLICIES, StoragePolicy)
from swift.common.request_helpers import get_sys_meta_prefix

from test import listen_zero
from test.unit import patch_policies


@contextmanager
def save_globals():
    orig_http_connect = getattr(swift.container.server, 'http_connect',
                                None)
    try:
        yield True
    finally:
        swift.container.server.http_connect = orig_http_connect


@patch_policies
class TestContainerController(unittest.TestCase):
    """Test swift.container.server.ContainerController"""
    def setUp(self):
        self.testdir = os.path.join(
            mkdtemp(), 'tmp_test_container_server_ContainerController')
        mkdirs(self.testdir)
        rmtree(self.testdir)
        mkdirs(os.path.join(self.testdir, 'sda1'))
        mkdirs(os.path.join(self.testdir, 'sda1', 'tmp'))
        self.controller = container_server.ContainerController(
            {'devices': self.testdir, 'mount_check': 'false'},
            logger=FakeLogger()
        )
        # some of the policy tests want at least two policies
        self.assertTrue(len(POLICIES) > 1)

    def tearDown(self):
        rmtree(os.path.dirname(self.testdir), ignore_errors=1)

    def _update_object_put_headers(self, req):
        """
        Override this method in test subclasses to test post upgrade
        behavior.
        """
        pass

    def _put_shard_range(self, shard_range):
        headers = {
            'x-timestamp': shard_range.timestamp.normal,
            'x-backend-record-type': 1,
            'x-backend-shard-objects': shard_range.object_count,
            'x-backend-shard-bytes': shard_range.bytes_used,
            'x-backend-shard-lower': shard_range.lower,
            'x-backend-shard-upper': shard_range.upper,
            'x-backend-timestamp': shard_range.timestamp.normal,
            'x-meta-timestamp': shard_range.meta_timestamp.normal,
            'x-size': 0}
        req = Request.blank('/sda1/p/a/c/%s' % shard_range.name, method='PUT',
                            headers=headers)
        self._update_object_put_headers(req)
        resp = req.get_response(self.controller)
        self.assertEqual(201, resp.status_int)

    def _check_put_container_storage_policy(self, req, policy_index):
        resp = req.get_response(self.controller)
        self.assertEqual(201, resp.status_int)
        req = Request.blank(req.path, method='HEAD')
        resp = req.get_response(self.controller)
        self.assertEqual(204, resp.status_int)
        self.assertEqual(str(policy_index),
                         resp.headers['X-Backend-Storage-Policy-Index'])

    def test_creation(self):
        # later config should be extended to assert more config options
        replicator = container_server.ContainerController(
            {'node_timeout': '3.5'})
        self.assertEqual(replicator.node_timeout, 3.5)

    def test_get_and_validate_policy_index(self):
        # no policy is OK
        req = Request.blank('/sda1/p/a/container_default', method='PUT',
                            headers={'X-Timestamp': '0'})
        self._check_put_container_storage_policy(req, POLICIES.default.idx)

        # bogus policies
        for policy in ('nada', 999):
            req = Request.blank('/sda1/p/a/c_%s' % policy, method='PUT',
                                headers={
                                    'X-Timestamp': '0',
                                    'X-Backend-Storage-Policy-Index': policy
                                })
            resp = req.get_response(self.controller)
            self.assertEqual(400, resp.status_int)
            self.assertTrue('invalid' in resp.body.lower())

        # good policies
        for policy in POLICIES:
            req = Request.blank('/sda1/p/a/c_%s' % policy.name, method='PUT',
                                headers={
                                    'X-Timestamp': '0',
                                    'X-Backend-Storage-Policy-Index':
                                    policy.idx,
                                })
            self._check_put_container_storage_policy(req, policy.idx)

    def test_acl_container(self):
        # Ensure no acl by default
        req = Request.blank(
            '/sda1/p/a/c', environ={'REQUEST_METHOD': 'PUT'},
            headers={'X-Timestamp': '0'})
        resp = req.get_response(self.controller)
        self.assertTrue(resp.status.startswith('201'))
        req = Request.blank(
            '/sda1/p/a/c', environ={'REQUEST_METHOD': 'HEAD'})
        response = req.get_response(self.controller)
        self.assertTrue(response.status.startswith('204'))
        self.assertNotIn('x-container-read', response.headers)
        self.assertNotIn('x-container-write', response.headers)
        # Ensure POSTing acls works
        req = Request.blank(
            '/sda1/p/a/c', environ={'REQUEST_METHOD': 'POST'},
            headers={'X-Timestamp': '1', 'X-Container-Read': '.r:*',
                     'X-Container-Write': 'account:user'})
        resp = req.get_response(self.controller)
        self.assertTrue(resp.status.startswith('204'))
        req = Request.blank(
            '/sda1/p/a/c', environ={'REQUEST_METHOD': 'HEAD'})
        response = req.get_response(self.controller)
        self.assertTrue(response.status.startswith('204'))
        self.assertEqual(response.headers.get('x-container-read'), '.r:*')
        self.assertEqual(response.headers.get('x-container-write'),
                         'account:user')
        # Ensure we can clear acls on POST
        req = Request.blank(
            '/sda1/p/a/c', environ={'REQUEST_METHOD': 'POST'},
            headers={'X-Timestamp': '3', 'X-Container-Read': '',
                     'X-Container-Write': ''})
        resp = req.get_response(self.controller)
        self.assertTrue(resp.status.startswith('204'))
        req = Request.blank(
            '/sda1/p/a/c', environ={'REQUEST_METHOD': 'HEAD'})
        response = req.get_response(self.controller)
        self.assertTrue(response.status.startswith('204'))
        self.assertNotIn('x-container-read', response.headers)
        self.assertNotIn('x-container-write', response.headers)
        # Ensure PUT acls works
        req = Request.blank(
            '/sda1/p/a/c2', environ={'REQUEST_METHOD': 'PUT'},
            headers={'X-Timestamp': '4', 'X-Container-Read': '.r:*',
                     'X-Container-Write': 'account:user'})
        resp = req.get_response(self.controller)
        self.assertTrue(resp.status.startswith('201'))
        req = Request.blank('/sda1/p/a/c2', environ={'REQUEST_METHOD': 'HEAD'})
        response = req.get_response(self.controller)
        self.assertTrue(response.status.startswith('204'))
        self.assertEqual(response.headers.get('x-container-read'), '.r:*')
        self.assertEqual(response.headers.get('x-container-write'),
                         'account:user')

    def _test_head(self, start, ts):
        req = Request.blank('/sda1/p/a/c', method='HEAD')
        response = req.get_response(self.controller)
        self.assertEqual(response.status_int, 204)
        self.assertEqual(response.headers['x-container-bytes-used'], '0')
        self.assertEqual(response.headers['x-container-object-count'], '0')
        obj_put_request = Request.blank(
            '/sda1/p/a/c/o', method='PUT', headers={
                'x-timestamp': next(ts),
                'x-size': 42,
                'x-content-type': 'text/plain',
                'x-etag': 'x',
            })
        self._update_object_put_headers(obj_put_request)
        obj_put_resp = obj_put_request.get_response(self.controller)
        self.assertEqual(obj_put_resp.status_int // 100, 2)
        # re-issue HEAD request
        response = req.get_response(self.controller)
        self.assertEqual(response.status_int // 100, 2)
        self.assertEqual(response.headers['x-container-bytes-used'], '42')
        self.assertEqual(response.headers['x-container-object-count'], '1')
        # created at time...
        created_at_header = Timestamp(response.headers['x-timestamp'])
        self.assertEqual(response.headers['x-timestamp'],
                         created_at_header.normal)
        self.assertTrue(created_at_header >= start)
        self.assertEqual(response.headers['x-put-timestamp'],
                         Timestamp(start).normal)
        self.assertEqual(
            response.last_modified.strftime("%a, %d %b %Y %H:%M:%S GMT"),
            time.strftime("%a, %d %b %Y %H:%M:%S GMT", time.gmtime(start)))

        # backend headers
        self.assertEqual(int(response.headers
                             ['X-Backend-Storage-Policy-Index']),
                         int(POLICIES.default))
        self.assertTrue(
            Timestamp(response.headers['x-backend-timestamp']) >= start)
        self.assertEqual(response.headers['x-backend-put-timestamp'],
                         Timestamp(start).internal)
        self.assertEqual(response.headers['x-backend-delete-timestamp'],
                         Timestamp(0).internal)
        self.assertEqual(response.headers['x-backend-status-changed-at'],
                         Timestamp(start).internal)

    def test_HEAD(self):
        start = int(time.time())
        ts = (Timestamp(t).internal for t in itertools.count(start))
        req = Request.blank('/sda1/p/a/c', method='PUT', headers={
            'x-timestamp': next(ts)})
        req.get_response(self.controller)
        self._test_head(Timestamp(start), ts)

    def test_HEAD_timestamp_with_offset(self):
        start = int(time.time())
        ts = (Timestamp(t, offset=1).internal for t in itertools.count(start))
        req = Request.blank('/sda1/p/a/c', method='PUT', headers={
            'x-timestamp': next(ts)})
        req.get_response(self.controller)
        self._test_head(Timestamp(start, offset=1), ts)

    def test_HEAD_not_found(self):
        req = Request.blank('/sda1/p/a/c', method='HEAD')
        resp = req.get_response(self.controller)
        self.assertEqual(resp.status_int, 404)
        self.assertEqual(int(resp.headers['X-Backend-Storage-Policy-Index']),
                         0)
        self.assertEqual(resp.headers['x-backend-timestamp'],
                         Timestamp(0).internal)
        self.assertEqual(resp.headers['x-backend-put-timestamp'],
                         Timestamp(0).internal)
        self.assertEqual(resp.headers['x-backend-status-changed-at'],
                         Timestamp(0).internal)
        self.assertEqual(resp.headers['x-backend-delete-timestamp'],
                         Timestamp(0).internal)
        self.assertIsNone(resp.last_modified)

        for header in ('x-container-object-count', 'x-container-bytes-used',
                       'x-timestamp', 'x-put-timestamp'):
            self.assertIsNone(resp.headers[header])

    def test_deleted_headers(self):
        ts = (Timestamp(t).internal for t in
              itertools.count(int(time.time())))
        request_method_times = {
            'PUT': next(ts),
            'DELETE': next(ts),
        }
        # setup a deleted container
        for method in ('PUT', 'DELETE'):
            x_timestamp = request_method_times[method]
            req = Request.blank('/sda1/p/a/c', method=method,
                                headers={'x-timestamp': x_timestamp})
            resp = req.get_response(self.controller)
            self.assertEqual(resp.status_int // 100, 2)

        for method in ('GET', 'HEAD'):
            req = Request.blank('/sda1/p/a/c', method=method)
            resp = req.get_response(self.controller)
            self.assertEqual(resp.status_int, 404)
            self.assertIsNone(resp.last_modified)
            # backend headers
            self.assertEqual(int(resp.headers[
                                 'X-Backend-Storage-Policy-Index']),
                             int(POLICIES.default))
            self.assertTrue(Timestamp(resp.headers['x-backend-timestamp']) >=
                            Timestamp(request_method_times['PUT']))
            self.assertEqual(resp.headers['x-backend-put-timestamp'],
                             request_method_times['PUT'])
            self.assertEqual(resp.headers['x-backend-delete-timestamp'],
                             request_method_times['DELETE'])
            self.assertEqual(resp.headers['x-backend-status-changed-at'],
                             request_method_times['DELETE'])
            for header in ('x-container-object-count',
                           'x-container-bytes-used', 'x-timestamp',
                           'x-put-timestamp'):
                self.assertIsNone(resp.headers[header])

    def test_HEAD_invalid_partition(self):
        req = Request.blank('/sda1/./a/c', environ={'REQUEST_METHOD': 'HEAD',
                                                    'HTTP_X_TIMESTAMP': '1'})
        resp = req.get_response(self.controller)
        self.assertEqual(resp.status_int, 400)

    def test_HEAD_invalid_content_type(self):
        req = Request.blank(
            '/sda1/p/a/c', environ={'REQUEST_METHOD': 'HEAD'},
            headers={'Accept': 'application/plain'})
        resp = req.get_response(self.controller)
        self.assertEqual(resp.status_int, 406)

    def test_HEAD_invalid_format(self):
        format = '%D1%BD%8A9'  # invalid UTF-8; should be %E1%BD%8A9 (E -> D)
        req = Request.blank(
            '/sda1/p/a/c?format=' + format,
            environ={'REQUEST_METHOD': 'HEAD'})
        resp = req.get_response(self.controller)
        self.assertEqual(resp.status_int, 400)

    def test_OPTIONS(self):
        server_handler = container_server.ContainerController(
            {'devices': self.testdir, 'mount_check': 'false'})
        req = Request.blank('/sda1/p/a/c/o', {'REQUEST_METHOD': 'OPTIONS'})
        req.content_length = 0
        resp = server_handler.OPTIONS(req)
        self.assertEqual(200, resp.status_int)
        for verb in 'OPTIONS GET POST PUT DELETE HEAD REPLICATE'.split():
            self.assertTrue(
                verb in resp.headers['Allow'].split(', '))
        self.assertEqual(len(resp.headers['Allow'].split(', ')), 7)
        self.assertEqual(resp.headers['Server'],
                         (self.controller.server_type + '/' + swift_version))

    def test_insufficient_storage_mount_check_true(self):
        conf = {'devices': self.testdir, 'mount_check': 'true'}
        container_controller = container_server.ContainerController(conf)
        self.assertTrue(container_controller.mount_check)
        for method in container_controller.allowed_methods:
            if method == 'OPTIONS':
                continue
            path = '/sda1/p/'
            if method == 'REPLICATE':
                path += 'suff'
            else:
                path += 'a/c'
            req = Request.blank(path, method=method,
                                headers={'x-timestamp': '1'})
            with mock_check_drive() as mocks:
                try:
                    resp = req.get_response(container_controller)
                    self.assertEqual(resp.status_int, 507)
                    mocks['ismount'].return_value = True
                    resp = req.get_response(container_controller)
                    self.assertNotEqual(resp.status_int, 507)
                    # feel free to rip out this last assertion...
                    expected = 2 if method == 'PUT' else 4
                    self.assertEqual(resp.status_int // 100, expected)
                except AssertionError as e:
                    self.fail('%s for %s' % (e, method))

    def test_insufficient_storage_mount_check_false(self):
        conf = {'devices': self.testdir, 'mount_check': 'false'}
        container_controller = container_server.ContainerController(conf)
        self.assertFalse(container_controller.mount_check)
        for method in container_controller.allowed_methods:
            if method == 'OPTIONS':
                continue
            path = '/sda1/p/'
            if method == 'REPLICATE':
                path += 'suff'
            else:
                path += 'a/c'
            req = Request.blank(path, method=method,
                                headers={'x-timestamp': '1'})
            with mock_check_drive() as mocks:
                try:
                    resp = req.get_response(container_controller)
                    self.assertEqual(resp.status_int, 507)
                    mocks['isdir'].return_value = True
                    resp = req.get_response(container_controller)
                    self.assertNotEqual(resp.status_int, 507)
                    # feel free to rip out this last assertion...
                    expected = 2 if method == 'PUT' else 4
                    self.assertEqual(resp.status_int // 100, expected)
                except AssertionError as e:
                    self.fail('%s for %s' % (e, method))

    def test_PUT(self):
        req = Request.blank(
            '/sda1/p/a/c',
            environ={'REQUEST_METHOD': 'PUT', 'HTTP_X_TIMESTAMP': '1'})
        resp = req.get_response(self.controller)
        self.assertEqual(resp.status_int, 201)
        req = Request.blank(
            '/sda1/p/a/c',
            environ={'REQUEST_METHOD': 'PUT', 'HTTP_X_TIMESTAMP': '2'})
        resp = req.get_response(self.controller)
        self.assertEqual(resp.status_int, 202)

    def test_PUT_simulated_create_race(self):
        state = ['initial']

        from swift.container.backend import ContainerBroker as OrigCoBr

        class InterceptedCoBr(OrigCoBr):

            def __init__(self, *args, **kwargs):
                super(InterceptedCoBr, self).__init__(*args, **kwargs)
                if state[0] == 'initial':
                    # Do nothing initially
                    pass
                elif state[0] == 'race':
                    # Save the original db_file attribute value
                    self._saved_db_file = self.db_file
                    self._db_file += '.doesnotexist'

            def initialize(self, *args, **kwargs):
                if state[0] == 'initial':
                    # Do nothing initially
                    pass
                elif state[0] == 'race':
                    # Restore the original db_file attribute to get the race
                    # behavior
                    self._db_file = self._saved_db_file
                return super(InterceptedCoBr, self).initialize(*args, **kwargs)

        with mock.patch("swift.container.server.ContainerBroker",
                        InterceptedCoBr):
            req = Request.blank(
                '/sda1/p/a/c',
                environ={'REQUEST_METHOD': 'PUT', 'HTTP_X_TIMESTAMP': '1'})
            resp = req.get_response(self.controller)
            self.assertEqual(resp.status_int, 201)
            state[0] = "race"
            req = Request.blank(
                '/sda1/p/a/c',
                environ={'REQUEST_METHOD': 'PUT', 'HTTP_X_TIMESTAMP': '1'})
            resp = req.get_response(self.controller)
            self.assertEqual(resp.status_int, 202)

    def test_PUT_obj_not_found(self):
        req = Request.blank(
            '/sda1/p/a/c/o', environ={'REQUEST_METHOD': 'PUT'},
            headers={'X-Timestamp': '1', 'X-Size': '0',
                     'X-Content-Type': 'text/plain', 'X-ETag': 'e'})
        resp = req.get_response(self.controller)
        self.assertEqual(resp.status_int, 404)

    def test_PUT_good_policy_specified(self):
        policy = random.choice(list(POLICIES))
        # Set metadata header
        req = Request.blank('/sda1/p/a/c', method='PUT',
                            headers={'X-Timestamp': Timestamp(1).internal,
                                     'X-Backend-Storage-Policy-Index':
                                     policy.idx})
        resp = req.get_response(self.controller)
        self.assertEqual(resp.status_int, 201)
        self.assertEqual(resp.headers.get('X-Backend-Storage-Policy-Index'),
                         str(policy.idx))

        # now make sure we read it back
        req = Request.blank('/sda1/p/a/c', environ={'REQUEST_METHOD': 'GET'})
        resp = req.get_response(self.controller)
        self.assertEqual(resp.headers.get('X-Backend-Storage-Policy-Index'),
                         str(policy.idx))

    def test_PUT_no_policy_specified(self):
        # Set metadata header
        req = Request.blank('/sda1/p/a/c', environ={'REQUEST_METHOD': 'PUT'},
                            headers={'X-Timestamp': Timestamp(1).internal})
        resp = req.get_response(self.controller)
        self.assertEqual(resp.status_int, 201)
        self.assertEqual(resp.headers.get('X-Backend-Storage-Policy-Index'),
                         str(POLICIES.default.idx))

        # now make sure the default was used (pol 1)
        req = Request.blank('/sda1/p/a/c', environ={'REQUEST_METHOD': 'GET'})
        resp = req.get_response(self.controller)
        self.assertEqual(resp.headers.get('X-Backend-Storage-Policy-Index'),
                         str(POLICIES.default.idx))

    def test_PUT_bad_policy_specified(self):
        # Set metadata header
        req = Request.blank('/sda1/p/a/c', environ={'REQUEST_METHOD': 'PUT'},
                            headers={'X-Timestamp': Timestamp(1).internal,
                                     'X-Backend-Storage-Policy-Index': 'nada'})
        resp = req.get_response(self.controller)
        # make sure we get bad response
        self.assertEqual(resp.status_int, 400)
        self.assertFalse('X-Backend-Storage-Policy-Index' in resp.headers)

    def test_PUT_no_policy_change(self):
        ts = (Timestamp(t).internal for t in itertools.count(time.time()))
        policy = random.choice(list(POLICIES))
        # Set metadata header
        req = Request.blank('/sda1/p/a/c', method='PUT', headers={
            'X-Timestamp': next(ts),
            'X-Backend-Storage-Policy-Index': policy.idx})
        resp = req.get_response(self.controller)
        self.assertEqual(resp.status_int, 201)
        req = Request.blank('/sda1/p/a/c')
        resp = req.get_response(self.controller)
        self.assertEqual(resp.status_int, 204)
        # make sure we get the right index back
        self.assertEqual(resp.headers.get('X-Backend-Storage-Policy-Index'),
                         str(policy.idx))

        # now try to update w/o changing the policy
        for method in ('POST', 'PUT'):
            req = Request.blank('/sda1/p/a/c', method=method, headers={
                'X-Timestamp': next(ts),
                'X-Backend-Storage-Policy-Index': policy.idx
            })
            resp = req.get_response(self.controller)
            self.assertEqual(resp.status_int // 100, 2)
        # make sure we get the right index back
        req = Request.blank('/sda1/p/a/c', environ={'REQUEST_METHOD': 'GET'})
        resp = req.get_response(self.controller)
        self.assertEqual(resp.status_int, 204)
        self.assertEqual(resp.headers.get('X-Backend-Storage-Policy-Index'),
                         str(policy.idx))

    def test_PUT_bad_policy_change(self):
        ts = (Timestamp(t).internal for t in itertools.count(time.time()))
        policy = random.choice(list(POLICIES))
        # Set metadata header
        req = Request.blank('/sda1/p/a/c', method='PUT', headers={
            'X-Timestamp': next(ts),
            'X-Backend-Storage-Policy-Index': policy.idx})
        resp = req.get_response(self.controller)
        self.assertEqual(resp.status_int, 201)
        req = Request.blank('/sda1/p/a/c')
        resp = req.get_response(self.controller)
        self.assertEqual(resp.status_int, 204)
        # make sure we get the right index back
        self.assertEqual(resp.headers.get('X-Backend-Storage-Policy-Index'),
                         str(policy.idx))

        other_policies = [p for p in POLICIES if p != policy]
        for other_policy in other_policies:
            # now try to change it and make sure we get a conflict
            req = Request.blank('/sda1/p/a/c', method='PUT', headers={
                'X-Timestamp': next(ts),
                'X-Backend-Storage-Policy-Index': other_policy.idx
            })
            resp = req.get_response(self.controller)
            self.assertEqual(resp.status_int, 409)
            self.assertEqual(
                resp.headers.get('X-Backend-Storage-Policy-Index'),
                str(policy.idx))

        # and make sure there is no change!
        req = Request.blank('/sda1/p/a/c')
        resp = req.get_response(self.controller)
        self.assertEqual(resp.status_int, 204)
        # make sure we get the right index back
        self.assertEqual(resp.headers.get('X-Backend-Storage-Policy-Index'),
                         str(policy.idx))

    def test_POST_ignores_policy_change(self):
        ts = (Timestamp(t).internal for t in itertools.count(time.time()))
        policy = random.choice(list(POLICIES))
        req = Request.blank('/sda1/p/a/c', method='PUT', headers={
            'X-Timestamp': next(ts),
            'X-Backend-Storage-Policy-Index': policy.idx})
        resp = req.get_response(self.controller)
        self.assertEqual(resp.status_int, 201)
        req = Request.blank('/sda1/p/a/c')
        resp = req.get_response(self.controller)
        self.assertEqual(resp.status_int, 204)
        # make sure we get the right index back
        self.assertEqual(resp.headers.get('X-Backend-Storage-Policy-Index'),
                         str(policy.idx))

        other_policies = [p for p in POLICIES if p != policy]
        for other_policy in other_policies:
            # now try to change it and make sure we get a conflict
            req = Request.blank('/sda1/p/a/c', method='POST', headers={
                'X-Timestamp': next(ts),
                'X-Backend-Storage-Policy-Index': other_policy.idx
            })
            resp = req.get_response(self.controller)
            # valid request
            self.assertEqual(resp.status_int // 100, 2)

            # but it does nothing
            req = Request.blank('/sda1/p/a/c')
            resp = req.get_response(self.controller)
            self.assertEqual(resp.status_int, 204)
            # make sure we get the right index back
            self.assertEqual(resp.headers.get
                             ('X-Backend-Storage-Policy-Index'),
                             str(policy.idx))

    def test_PUT_no_policy_for_existing_default(self):
        ts = (Timestamp(t).internal for t in
              itertools.count(int(time.time())))
        # create a container with the default storage policy
        req = Request.blank('/sda1/p/a/c', method='PUT', headers={
            'X-Timestamp': next(ts),
        })
        resp = req.get_response(self.controller)
        self.assertEqual(resp.status_int, 201)  # sanity check

        # check the policy index
        req = Request.blank('/sda1/p/a/c', method='HEAD')
        resp = req.get_response(self.controller)
        self.assertEqual(resp.status_int, 204)
        self.assertEqual(resp.headers['X-Backend-Storage-Policy-Index'],
                         str(POLICIES.default.idx))

        # put again without specifying the storage policy
        req = Request.blank('/sda1/p/a/c', method='PUT', headers={
            'X-Timestamp': next(ts),
        })
        resp = req.get_response(self.controller)
        self.assertEqual(resp.status_int, 202)  # sanity check

        # policy index is unchanged
        req = Request.blank('/sda1/p/a/c', method='HEAD')
        resp = req.get_response(self.controller)
        self.assertEqual(resp.status_int, 204)
        self.assertEqual(resp.headers['X-Backend-Storage-Policy-Index'],
                         str(POLICIES.default.idx))

    def test_PUT_proxy_default_no_policy_for_existing_default(self):
        # make it look like the proxy has a different default than we do, like
        # during a config change restart across a multi node cluster.
        proxy_default = random.choice([p for p in POLICIES if not
                                       p.is_default])
        ts = (Timestamp(t).internal for t in
              itertools.count(int(time.time())))
        # create a container with the default storage policy
        req = Request.blank('/sda1/p/a/c', method='PUT', headers={
            'X-Timestamp': next(ts),
            'X-Backend-Storage-Policy-Default': int(proxy_default),
        })
        resp = req.get_response(self.controller)
        self.assertEqual(resp.status_int, 201)  # sanity check

        # check the policy index
        req = Request.blank('/sda1/p/a/c', method='HEAD')
        resp = req.get_response(self.controller)
        self.assertEqual(resp.status_int, 204)
        self.assertEqual(int(resp.headers['X-Backend-Storage-Policy-Index']),
                         int(proxy_default))

        # put again without proxy specifying the different default
        req = Request.blank('/sda1/p/a/c', method='PUT', headers={
            'X-Timestamp': next(ts),
            'X-Backend-Storage-Policy-Default': int(POLICIES.default),
        })
        resp = req.get_response(self.controller)
        self.assertEqual(resp.status_int, 202)  # sanity check

        # policy index is unchanged
        req = Request.blank('/sda1/p/a/c', method='HEAD')
        resp = req.get_response(self.controller)
        self.assertEqual(resp.status_int, 204)
        self.assertEqual(int(resp.headers['X-Backend-Storage-Policy-Index']),
                         int(proxy_default))

    def test_PUT_no_policy_for_existing_non_default(self):
        ts = (Timestamp(t).internal for t in itertools.count(time.time()))
        non_default_policy = [p for p in POLICIES if not p.is_default][0]
        # create a container with the non-default storage policy
        req = Request.blank('/sda1/p/a/c', method='PUT', headers={
            'X-Timestamp': next(ts),
            'X-Backend-Storage-Policy-Index': non_default_policy.idx,
        })
        resp = req.get_response(self.controller)
        self.assertEqual(resp.status_int, 201)  # sanity check

        # check the policy index
        req = Request.blank('/sda1/p/a/c', method='HEAD')
        resp = req.get_response(self.controller)
        self.assertEqual(resp.status_int, 204)
        self.assertEqual(resp.headers['X-Backend-Storage-Policy-Index'],
                         str(non_default_policy.idx))

        # put again without specifying the storage policy
        req = Request.blank('/sda1/p/a/c', method='PUT', headers={
            'X-Timestamp': next(ts),
        })
        resp = req.get_response(self.controller)
        self.assertEqual(resp.status_int, 202)  # sanity check

        # policy index is unchanged
        req = Request.blank('/sda1/p/a/c', method='HEAD')
        resp = req.get_response(self.controller)
        self.assertEqual(resp.status_int, 204)
        self.assertEqual(resp.headers['X-Backend-Storage-Policy-Index'],
                         str(non_default_policy.idx))

    def test_PUT_non_utf8_metadata(self):
        # Set metadata header
        req = Request.blank(
            '/sda1/p/a/c', environ={'REQUEST_METHOD': 'PUT'},
            headers={'X-Timestamp': Timestamp(1).internal,
                     'X-Container-Meta-Test': b'\xff'})
        resp = req.get_response(self.controller)
        self.assertEqual(resp.status_int, 400)
        # Set sysmeta header
        req = Request.blank(
            '/sda1/p/a/c', environ={'REQUEST_METHOD': 'PUT'},
            headers={'X-Timestamp': Timestamp(1).internal,
                     'X-Container-Sysmeta-Test': b'\xff'})
        resp = req.get_response(self.controller)
        self.assertEqual(resp.status_int, 400)
        # Set ACL
        req = Request.blank(
            '/sda1/p/a/c', environ={'REQUEST_METHOD': 'PUT'},
            headers={'X-Timestamp': Timestamp(1).internal,
                     'X-Container-Read': b'\xff'})
        resp = req.get_response(self.controller)
        self.assertEqual(resp.status_int, 400)
        # Send other
        req = Request.blank(
            '/sda1/p/a/c', environ={'REQUEST_METHOD': 'PUT'},
            headers={'X-Timestamp': Timestamp(1).internal,
                     'X-Will-Not-Be-Saved': b'\xff'})
        resp = req.get_response(self.controller)
        self.assertEqual(resp.status_int, 202)

    def test_PUT_GET_metadata(self):
        # Set metadata header
        req = Request.blank(
            '/sda1/p/a/c', environ={'REQUEST_METHOD': 'PUT'},
            headers={'X-Timestamp': Timestamp(1).internal,
                     'X-Container-Meta-Test': 'Value'})
        resp = req.get_response(self.controller)
        self.assertEqual(resp.status_int, 201)
        req = Request.blank('/sda1/p/a/c', environ={'REQUEST_METHOD': 'GET'})
        resp = req.get_response(self.controller)
        self.assertEqual(resp.status_int, 204)
        self.assertEqual(resp.headers.get('x-container-meta-test'), 'Value')
        # Set another metadata header, ensuring old one doesn't disappear
        req = Request.blank(
            '/sda1/p/a/c', environ={'REQUEST_METHOD': 'POST'},
            headers={'X-Timestamp': Timestamp(1).internal,
                     'X-Container-Meta-Test2': 'Value2'})
        resp = req.get_response(self.controller)
        self.assertEqual(resp.status_int, 204)
        req = Request.blank('/sda1/p/a/c', environ={'REQUEST_METHOD': 'GET'})
        resp = req.get_response(self.controller)
        self.assertEqual(resp.status_int, 204)
        self.assertEqual(resp.headers.get('x-container-meta-test'), 'Value')
        self.assertEqual(resp.headers.get('x-container-meta-test2'), 'Value2')
        # Update metadata header
        req = Request.blank(
            '/sda1/p/a/c', environ={'REQUEST_METHOD': 'PUT'},
            headers={'X-Timestamp': Timestamp(3).internal,
                     'X-Container-Meta-Test': 'New Value'})
        resp = req.get_response(self.controller)
        self.assertEqual(resp.status_int, 202)
        req = Request.blank('/sda1/p/a/c', environ={'REQUEST_METHOD': 'GET'})
        resp = req.get_response(self.controller)
        self.assertEqual(resp.status_int, 204)
        self.assertEqual(resp.headers.get('x-container-meta-test'),
                         'New Value')
        # Send old update to metadata header
        req = Request.blank(
            '/sda1/p/a/c', environ={'REQUEST_METHOD': 'PUT'},
            headers={'X-Timestamp': Timestamp(2).internal,
                     'X-Container-Meta-Test': 'Old Value'})
        resp = req.get_response(self.controller)
        self.assertEqual(resp.status_int, 202)
        req = Request.blank('/sda1/p/a/c', environ={'REQUEST_METHOD': 'GET'})
        resp = req.get_response(self.controller)
        self.assertEqual(resp.status_int, 204)
        self.assertEqual(resp.headers.get('x-container-meta-test'),
                         'New Value')
        # Remove metadata header (by setting it to empty)
        req = Request.blank(
            '/sda1/p/a/c', environ={'REQUEST_METHOD': 'PUT'},
            headers={'X-Timestamp': Timestamp(4).internal,
                     'X-Container-Meta-Test': ''})
        resp = req.get_response(self.controller)
        self.assertEqual(resp.status_int, 202)
        req = Request.blank('/sda1/p/a/c', environ={'REQUEST_METHOD': 'GET'})
        resp = req.get_response(self.controller)
        self.assertEqual(resp.status_int, 204)
        self.assertNotIn('x-container-meta-test', resp.headers)

    def test_PUT_GET_sys_metadata(self):
        prefix = get_sys_meta_prefix('container')
        key = '%sTest' % prefix
        key2 = '%sTest2' % prefix
        # Set metadata header
        req = Request.blank('/sda1/p/a/c', environ={'REQUEST_METHOD': 'PUT'},
                            headers={'X-Timestamp': Timestamp(1).internal,
                                     key: 'Value'})
        resp = req.get_response(self.controller)
        self.assertEqual(resp.status_int, 201)
        req = Request.blank('/sda1/p/a/c', environ={'REQUEST_METHOD': 'GET'})
        resp = req.get_response(self.controller)
        self.assertEqual(resp.status_int, 204)
        self.assertEqual(resp.headers.get(key.lower()), 'Value')
        # Set another metadata header, ensuring old one doesn't disappear
        req = Request.blank('/sda1/p/a/c', environ={'REQUEST_METHOD': 'POST'},
                            headers={'X-Timestamp': Timestamp(1).internal,
                                     key2: 'Value2'})
        resp = req.get_response(self.controller)
        self.assertEqual(resp.status_int, 204)
        req = Request.blank('/sda1/p/a/c', environ={'REQUEST_METHOD': 'GET'})
        resp = req.get_response(self.controller)
        self.assertEqual(resp.status_int, 204)
        self.assertEqual(resp.headers.get(key.lower()), 'Value')
        self.assertEqual(resp.headers.get(key2.lower()), 'Value2')
        # Update metadata header
        req = Request.blank('/sda1/p/a/c', environ={'REQUEST_METHOD': 'PUT'},
                            headers={'X-Timestamp': Timestamp(3).internal,
                                     key: 'New Value'})
        resp = req.get_response(self.controller)
        self.assertEqual(resp.status_int, 202)
        req = Request.blank('/sda1/p/a/c', environ={'REQUEST_METHOD': 'GET'})
        resp = req.get_response(self.controller)
        self.assertEqual(resp.status_int, 204)
        self.assertEqual(resp.headers.get(key.lower()),
                         'New Value')
        # Send old update to metadata header
        req = Request.blank('/sda1/p/a/c', environ={'REQUEST_METHOD': 'PUT'},
                            headers={'X-Timestamp': Timestamp(2).internal,
                                     key: 'Old Value'})
        resp = req.get_response(self.controller)
        self.assertEqual(resp.status_int, 202)
        req = Request.blank('/sda1/p/a/c', environ={'REQUEST_METHOD': 'GET'})
        resp = req.get_response(self.controller)
        self.assertEqual(resp.status_int, 204)
        self.assertEqual(resp.headers.get(key.lower()),
                         'New Value')
        # Remove metadata header (by setting it to empty)
        req = Request.blank('/sda1/p/a/c', environ={'REQUEST_METHOD': 'PUT'},
                            headers={'X-Timestamp': Timestamp(4).internal,
                                     key: ''})
        resp = req.get_response(self.controller)
        self.assertEqual(resp.status_int, 202)
        req = Request.blank('/sda1/p/a/c', environ={'REQUEST_METHOD': 'GET'})
        resp = req.get_response(self.controller)
        self.assertEqual(resp.status_int, 204)
        self.assertNotIn(key.lower(), resp.headers)

    def test_PUT_invalid_partition(self):
        req = Request.blank('/sda1/./a/c', environ={'REQUEST_METHOD': 'PUT',
                                                    'HTTP_X_TIMESTAMP': '1'})
        resp = req.get_response(self.controller)
        self.assertEqual(resp.status_int, 400)

    def test_PUT_timestamp_not_float(self):
        req = Request.blank('/sda1/p/a/c', environ={'REQUEST_METHOD': 'PUT',
                                                    'HTTP_X_TIMESTAMP': '0'})
        req.get_response(self.controller)
        req = Request.blank('/sda1/p/a/c', environ={'REQUEST_METHOD': 'PUT'},
                            headers={'X-Timestamp': 'not-float'})
        resp = req.get_response(self.controller)
        self.assertEqual(resp.status_int, 400)

    def test_POST_HEAD_metadata(self):
        req = Request.blank(
            '/sda1/p/a/c', environ={'REQUEST_METHOD': 'PUT'},
            headers={'X-Timestamp': Timestamp(1).internal})
        resp = req.get_response(self.controller)
        self.assertEqual(resp.status_int, 201)
        # Set metadata header
        req = Request.blank(
            '/sda1/p/a/c', environ={'REQUEST_METHOD': 'POST'},
            headers={'X-Timestamp': Timestamp(1).internal,
                     'X-Container-Meta-Test': 'Value'})
        resp = req.get_response(self.controller)
        self.assertEqual(resp.status_int, 204)
        req = Request.blank('/sda1/p/a/c', environ={'REQUEST_METHOD': 'HEAD'})
        resp = req.get_response(self.controller)
        self.assertEqual(resp.status_int, 204)
        self.assertEqual(resp.headers.get('x-container-meta-test'), 'Value')
        self.assertEqual(resp.headers.get('x-put-timestamp'),
                         '0000000001.00000')
        # Update metadata header
        req = Request.blank(
            '/sda1/p/a/c', environ={'REQUEST_METHOD': 'POST'},
            headers={'X-Timestamp': Timestamp(3).internal,
                     'X-Container-Meta-Test': 'New Value'})
        resp = req.get_response(self.controller)
        self.assertEqual(resp.status_int, 204)
        req = Request.blank('/sda1/p/a/c', environ={'REQUEST_METHOD': 'HEAD'})
        resp = req.get_response(self.controller)
        self.assertEqual(resp.status_int, 204)
        self.assertEqual(resp.headers.get('x-container-meta-test'),
                         'New Value')
        self.assertEqual(resp.headers.get('x-put-timestamp'),
                         '0000000003.00000')
        # Send old update to metadata header
        req = Request.blank(
            '/sda1/p/a/c', environ={'REQUEST_METHOD': 'POST'},
            headers={'X-Timestamp': Timestamp(2).internal,
                     'X-Container-Meta-Test': 'Old Value'})
        resp = req.get_response(self.controller)
        self.assertEqual(resp.status_int, 204)
        req = Request.blank('/sda1/p/a/c', environ={'REQUEST_METHOD': 'HEAD'})
        resp = req.get_response(self.controller)
        self.assertEqual(resp.status_int, 204)
        self.assertEqual(resp.headers.get('x-container-meta-test'),
                         'New Value')
        self.assertEqual(resp.headers.get('x-put-timestamp'),
                         '0000000003.00000')
        # Remove metadata header (by setting it to empty)
        req = Request.blank(
            '/sda1/p/a/c', environ={'REQUEST_METHOD': 'POST'},
            headers={'X-Timestamp': Timestamp(4).internal,
                     'X-Container-Meta-Test': ''})
        resp = req.get_response(self.controller)
        self.assertEqual(resp.status_int, 204)
        req = Request.blank('/sda1/p/a/c', environ={'REQUEST_METHOD': 'HEAD'})
        resp = req.get_response(self.controller)
        self.assertEqual(resp.status_int, 204)
        self.assertNotIn('x-container-meta-test', resp.headers)
        self.assertEqual(resp.headers.get('x-put-timestamp'),
                         '0000000004.00000')

    def test_POST_HEAD_sys_metadata(self):
        prefix = get_sys_meta_prefix('container')
        key = '%sTest' % prefix
        req = Request.blank('/sda1/p/a/c', environ={'REQUEST_METHOD': 'PUT'},
                            headers={'X-Timestamp': Timestamp(1).internal})
        resp = req.get_response(self.controller)
        self.assertEqual(resp.status_int, 201)
        # Set metadata header
        req = Request.blank('/sda1/p/a/c', environ={'REQUEST_METHOD': 'POST'},
                            headers={'X-Timestamp': Timestamp(1).internal,
                                     key: 'Value'})
        resp = req.get_response(self.controller)
        self.assertEqual(resp.status_int, 204)
        req = Request.blank('/sda1/p/a/c', environ={'REQUEST_METHOD': 'HEAD'})
        resp = req.get_response(self.controller)
        self.assertEqual(resp.status_int, 204)
        self.assertEqual(resp.headers.get(key.lower()), 'Value')
        # Update metadata header
        req = Request.blank('/sda1/p/a/c', environ={'REQUEST_METHOD': 'POST'},
                            headers={'X-Timestamp': Timestamp(3).internal,
                                     key: 'New Value'})
        resp = req.get_response(self.controller)
        self.assertEqual(resp.status_int, 204)
        req = Request.blank('/sda1/p/a/c', environ={'REQUEST_METHOD': 'HEAD'})
        resp = req.get_response(self.controller)
        self.assertEqual(resp.status_int, 204)
        self.assertEqual(resp.headers.get(key.lower()),
                         'New Value')
        # Send old update to metadata header
        req = Request.blank('/sda1/p/a/c', environ={'REQUEST_METHOD': 'POST'},
                            headers={'X-Timestamp': Timestamp(2).internal,
                                     key: 'Old Value'})
        resp = req.get_response(self.controller)
        self.assertEqual(resp.status_int, 204)
        req = Request.blank('/sda1/p/a/c', environ={'REQUEST_METHOD': 'HEAD'})
        resp = req.get_response(self.controller)
        self.assertEqual(resp.status_int, 204)
        self.assertEqual(resp.headers.get(key.lower()),
                         'New Value')
        # Remove metadata header (by setting it to empty)
        req = Request.blank('/sda1/p/a/c', environ={'REQUEST_METHOD': 'POST'},
                            headers={'X-Timestamp': Timestamp(4).internal,
                                     key: ''})
        resp = req.get_response(self.controller)
        self.assertEqual(resp.status_int, 204)
        req = Request.blank('/sda1/p/a/c', environ={'REQUEST_METHOD': 'HEAD'})
        resp = req.get_response(self.controller)
        self.assertEqual(resp.status_int, 204)
        self.assertNotIn(key.lower(), resp.headers)

    def test_POST_invalid_partition(self):
        req = Request.blank('/sda1/./a/c', environ={'REQUEST_METHOD': 'POST',
                                                    'HTTP_X_TIMESTAMP': '1'})
        resp = req.get_response(self.controller)
        self.assertEqual(resp.status_int, 400)

    def test_POST_timestamp_not_float(self):
        req = Request.blank('/sda1/p/a/c', environ={'REQUEST_METHOD': 'PUT',
                                                    'HTTP_X_TIMESTAMP': '0'})
        req.get_response(self.controller)
        req = Request.blank('/sda1/p/a/c', environ={'REQUEST_METHOD': 'POST'},
                            headers={'X-Timestamp': 'not-float'})
        resp = req.get_response(self.controller)
        self.assertEqual(resp.status_int, 400)

    def test_POST_invalid_container_sync_to(self):
        self.controller = container_server.ContainerController(
            {'devices': self.testdir})
        req = Request.blank(
            '/sda-null/p/a/c', environ={'REQUEST_METHOD': 'POST',
                                        'HTTP_X_TIMESTAMP': '1'},
            headers={'x-container-sync-to': '192.168.0.1'})
        resp = req.get_response(self.controller)
        self.assertEqual(resp.status_int, 400)

    def test_POST_after_DELETE_not_found(self):
        req = Request.blank('/sda1/p/a/c',
                            environ={'REQUEST_METHOD': 'PUT'},
                            headers={'X-Timestamp': '1'})
        resp = req.get_response(self.controller)
        req = Request.blank('/sda1/p/a/c',
                            environ={'REQUEST_METHOD': 'DELETE'},
                            headers={'X-Timestamp': '2'})
        resp = req.get_response(self.controller)
        req = Request.blank('/sda1/p/a/c/',
                            environ={'REQUEST_METHOD': 'POST'},
                            headers={'X-Timestamp': '3'})
        resp = req.get_response(self.controller)
        self.assertEqual(resp.status_int, 404)

    def test_DELETE_obj_not_found(self):
        req = Request.blank(
            '/sda1/p/a/c/o',
            environ={'REQUEST_METHOD': 'DELETE'},
            headers={'X-Timestamp': '1'})
        resp = req.get_response(self.controller)
        self.assertEqual(resp.status_int, 404)

    def test_DELETE_container_not_found(self):
        req = Request.blank('/sda1/p/a/c', environ={'REQUEST_METHOD': 'PUT',
                                                    'HTTP_X_TIMESTAMP': '0'})
        resp = req.get_response(self.controller)
        self.assertEqual(resp.status_int, 201)
        req = Request.blank('/sda1/p/a/c', environ={'REQUEST_METHOD': 'DELETE',
                                                    'HTTP_X_TIMESTAMP': '1'})
        resp = req.get_response(self.controller)
        self.assertEqual(resp.status_int, 404)

    def test_PUT_utf8(self):
        snowman = u'\u2603'
        container_name = snowman.encode('utf-8')
        req = Request.blank(
            '/sda1/p/a/%s' % container_name,
            environ={'REQUEST_METHOD': 'PUT',
                     'HTTP_X_TIMESTAMP': '1'})
        resp = req.get_response(self.controller)
        self.assertEqual(resp.status_int, 201)

    def test_account_update_mismatched_host_device(self):
        req = Request.blank(
            '/sda1/p/a/c',
            environ={'REQUEST_METHOD': 'PUT',
                     'HTTP_X_TIMESTAMP': '1'},
            headers={'X-Timestamp': '0000000001.00000',
                     'X-Account-Host': '127.0.0.1:0',
                     'X-Account-Partition': '123',
                     'X-Account-Device': 'sda1,sda2'})
        broker = self.controller._get_container_broker('sda1', 'p', 'a', 'c')
        resp = self.controller.account_update(req, 'a', 'c', broker)
        self.assertEqual(resp.status_int, 400)

    def test_account_update_account_override_deleted(self):
        bindsock = listen_zero()
        req = Request.blank(
            '/sda1/p/a/c',
            environ={'REQUEST_METHOD': 'PUT',
                     'HTTP_X_TIMESTAMP': '1'},
            headers={'X-Timestamp': '0000000001.00000',
                     'X-Account-Host': '%s:%s' %
                     bindsock.getsockname(),
                     'X-Account-Partition': '123',
                     'X-Account-Device': 'sda1',
                     'X-Account-Override-Deleted': 'yes'})
        with save_globals():
            new_connect = fake_http_connect(200, count=123)
            swift.container.server.http_connect = new_connect
            resp = req.get_response(self.controller)
            self.assertEqual(resp.status_int, 201)

    def test_PUT_account_update(self):
        bindsock = listen_zero()

        def accept(return_code, expected_timestamp):
            try:
                with Timeout(3):
                    sock, addr = bindsock.accept()
                    inc = sock.makefile('rb')
                    out = sock.makefile('wb')
                    out.write('HTTP/1.1 %d OK\r\nContent-Length: 0\r\n\r\n' %
                              return_code)
                    out.flush()
                    self.assertEqual(inc.readline(),
                                     'PUT /sda1/123/a/c HTTP/1.1\r\n')
                    headers = {}
                    line = inc.readline()
                    while line and line != '\r\n':
                        headers[line.split(':')[0].lower()] = \
                            line.split(':')[1].strip()
                        line = inc.readline()
                    self.assertEqual(headers['x-put-timestamp'],
                                     expected_timestamp)
            except BaseException as err:
                return err
            return None

        req = Request.blank(
            '/sda1/p/a/c',
            environ={'REQUEST_METHOD': 'PUT'},
            headers={'X-Timestamp': Timestamp(1).internal,
                     'X-Account-Host': '%s:%s' % bindsock.getsockname(),
                     'X-Account-Partition': '123',
                     'X-Account-Device': 'sda1'})
        event = spawn(accept, 201, Timestamp(1).internal)
        try:
            with Timeout(3):
                resp = req.get_response(self.controller)
                self.assertEqual(resp.status_int, 201)
        finally:
            err = event.wait()
            if err:
                raise Exception(err)
        req = Request.blank(
            '/sda1/p/a/c',
            environ={'REQUEST_METHOD': 'DELETE'},
            headers={'X-Timestamp': '2'})
        resp = req.get_response(self.controller)
        self.assertEqual(resp.status_int, 204)
        req = Request.blank(
            '/sda1/p/a/c',
            environ={'REQUEST_METHOD': 'PUT'},
            headers={'X-Timestamp': Timestamp(3).internal,
                     'X-Account-Host': '%s:%s' % bindsock.getsockname(),
                     'X-Account-Partition': '123',
                     'X-Account-Device': 'sda1'})
        event = spawn(accept, 404, Timestamp(3).internal)
        try:
            with Timeout(3):
                resp = req.get_response(self.controller)
                self.assertEqual(resp.status_int, 404)
        finally:
            err = event.wait()
            if err:
                raise Exception(err)
        req = Request.blank(
            '/sda1/p/a/c',
            environ={'REQUEST_METHOD': 'PUT'},
            headers={'X-Timestamp': Timestamp(5).internal,
                     'X-Account-Host': '%s:%s' % bindsock.getsockname(),
                     'X-Account-Partition': '123',
                     'X-Account-Device': 'sda1'})
        event = spawn(accept, 503, Timestamp(5).internal)
        got_exc = False
        try:
            with Timeout(3):
                resp = req.get_response(self.controller)
        except BaseException as err:
            got_exc = True
        finally:
            err = event.wait()
            if err:
                raise Exception(err)
        self.assertTrue(not got_exc)

    def test_PUT_reset_container_sync(self):
        req = Request.blank(
            '/sda1/p/a/c', environ={'REQUEST_METHOD': 'PUT'},
            headers={'x-timestamp': '1',
                     'x-container-sync-to': 'http://127.0.0.1:12345/v1/a/c'})
        resp = req.get_response(self.controller)
        self.assertEqual(resp.status_int, 201)
        db = self.controller._get_container_broker('sda1', 'p', 'a', 'c')
        info = db.get_info()
        self.assertEqual(info['x_container_sync_point1'], -1)
        self.assertEqual(info['x_container_sync_point2'], -1)
        db.set_x_container_sync_points(123, 456)
        info = db.get_info()
        self.assertEqual(info['x_container_sync_point1'], 123)
        self.assertEqual(info['x_container_sync_point2'], 456)
        # Set to same value
        req = Request.blank(
            '/sda1/p/a/c', environ={'REQUEST_METHOD': 'PUT'},
            headers={'x-timestamp': '1',
                     'x-container-sync-to': 'http://127.0.0.1:12345/v1/a/c'})
        resp = req.get_response(self.controller)
        self.assertEqual(resp.status_int, 202)
        db = self.controller._get_container_broker('sda1', 'p', 'a', 'c')
        info = db.get_info()
        self.assertEqual(info['x_container_sync_point1'], 123)
        self.assertEqual(info['x_container_sync_point2'], 456)
        # Set to new value
        req = Request.blank(
            '/sda1/p/a/c', environ={'REQUEST_METHOD': 'PUT'},
            headers={'x-timestamp': '1',
                     'x-container-sync-to': 'http://127.0.0.1:12345/v1/a/c2'})
        resp = req.get_response(self.controller)
        self.assertEqual(resp.status_int, 202)
        db = self.controller._get_container_broker('sda1', 'p', 'a', 'c')
        info = db.get_info()
        self.assertEqual(info['x_container_sync_point1'], -1)
        self.assertEqual(info['x_container_sync_point2'], -1)

    def test_POST_reset_container_sync(self):
        req = Request.blank(
            '/sda1/p/a/c', environ={'REQUEST_METHOD': 'PUT'},
            headers={'x-timestamp': '1',
                     'x-container-sync-to': 'http://127.0.0.1:12345/v1/a/c'})
        resp = req.get_response(self.controller)
        self.assertEqual(resp.status_int, 201)
        db = self.controller._get_container_broker('sda1', 'p', 'a', 'c')
        info = db.get_info()
        self.assertEqual(info['x_container_sync_point1'], -1)
        self.assertEqual(info['x_container_sync_point2'], -1)
        db.set_x_container_sync_points(123, 456)
        info = db.get_info()
        self.assertEqual(info['x_container_sync_point1'], 123)
        self.assertEqual(info['x_container_sync_point2'], 456)
        # Set to same value
        req = Request.blank(
            '/sda1/p/a/c', environ={'REQUEST_METHOD': 'POST'},
            headers={'x-timestamp': '1',
                     'x-container-sync-to': 'http://127.0.0.1:12345/v1/a/c'})
        resp = req.get_response(self.controller)
        self.assertEqual(resp.status_int, 204)
        db = self.controller._get_container_broker('sda1', 'p', 'a', 'c')
        info = db.get_info()
        self.assertEqual(info['x_container_sync_point1'], 123)
        self.assertEqual(info['x_container_sync_point2'], 456)
        # Set to new value
        req = Request.blank(
            '/sda1/p/a/c', environ={'REQUEST_METHOD': 'POST'},
            headers={'x-timestamp': '1',
                     'x-container-sync-to': 'http://127.0.0.1:12345/v1/a/c2'})
        resp = req.get_response(self.controller)
        self.assertEqual(resp.status_int, 204)
        db = self.controller._get_container_broker('sda1', 'p', 'a', 'c')
        info = db.get_info()
        self.assertEqual(info['x_container_sync_point1'], -1)
        self.assertEqual(info['x_container_sync_point2'], -1)

    def test_update_sync_store_on_PUT(self):
        # Create a synced container and validate a link is created
        self._create_synced_container_and_validate_sync_store('PUT')
        # remove the sync using PUT and validate the link is deleted
        self._remove_sync_and_validate_sync_store('PUT')

    def test_update_sync_store_on_POST(self):
        # Create a container and validate a link is not created
        self._create_container_and_validate_sync_store()
        # Update the container to be synced and validate a link is created
        self._create_synced_container_and_validate_sync_store('POST')
        # remove the sync using POST and validate the link is deleted
        self._remove_sync_and_validate_sync_store('POST')

    def test_update_sync_store_on_DELETE(self):
        # Create a synced container and validate a link is created
        self._create_synced_container_and_validate_sync_store('PUT')
        # Remove the container and validate the link is deleted
        self._remove_sync_and_validate_sync_store('DELETE')

    def _create_container_and_validate_sync_store(self):
        req = Request.blank(
            '/sda1/p/a/c', environ={'REQUEST_METHOD': 'PUT'},
            headers={'x-timestamp': '0'})
        req.get_response(self.controller)
        db = self.controller._get_container_broker('sda1', 'p', 'a', 'c')
        sync_store = self.controller.sync_store
        db_path = db.db_file
        db_link = sync_store._container_to_synced_container_path(db_path)
        self.assertFalse(os.path.exists(db_link))
        sync_containers = [c for c in sync_store.synced_containers_generator()]
        self.assertFalse(sync_containers)

    def _create_synced_container_and_validate_sync_store(self, method):
        req = Request.blank(
            '/sda1/p/a/c', environ={'REQUEST_METHOD': method},
            headers={'x-timestamp': '1',
                     'x-container-sync-to': 'http://127.0.0.1:12345/v1/a/c',
                     'x-container-sync-key': '1234'})
        req.get_response(self.controller)
        db = self.controller._get_container_broker('sda1', 'p', 'a', 'c')
        sync_store = self.controller.sync_store
        db_path = db.db_file
        db_link = sync_store._container_to_synced_container_path(db_path)
        self.assertTrue(os.path.exists(db_link))
        sync_containers = [c for c in sync_store.synced_containers_generator()]
        self.assertEqual(1, len(sync_containers))
        self.assertEqual(db_path, sync_containers[0])

    def _remove_sync_and_validate_sync_store(self, method):
        if method == 'DELETE':
            headers = {'x-timestamp': '2'}
        else:
            headers = {'x-timestamp': '2',
                       'x-container-sync-to': '',
                       'x-container-sync-key': '1234'}

        req = Request.blank(
            '/sda1/p/a/c', environ={'REQUEST_METHOD': method},
            headers=headers)
        req.get_response(self.controller)
        db = self.controller._get_container_broker('sda1', 'p', 'a', 'c')
        sync_store = self.controller.sync_store
        db_path = db.db_file
        db_link = sync_store._container_to_synced_container_path(db_path)
        self.assertFalse(os.path.exists(db_link))
        sync_containers = [c for c in sync_store.synced_containers_generator()]
        self.assertFalse(sync_containers)

    def test_REPLICATE_rsync_then_merge_works(self):
        def fake_rsync_then_merge(self, drive, db_file, args):
            return HTTPNoContent()

        with mock.patch("swift.container.replicator.ContainerReplicatorRpc."
                        "rsync_then_merge", fake_rsync_then_merge):
            req = Request.blank('/sda1/p/a/',
                                environ={'REQUEST_METHOD': 'REPLICATE'},
                                headers={})
            json_string = '["rsync_then_merge", "a.db"]'
            inbuf = WsgiBytesIO(json_string)
            req.environ['wsgi.input'] = inbuf
            resp = req.get_response(self.controller)
        self.assertEqual(resp.status_int, 204)

    def test_REPLICATE_complete_rsync_works(self):
        def fake_complete_rsync(self, drive, db_file, args):
            return HTTPNoContent()
        with mock.patch("swift.container.replicator.ContainerReplicatorRpc."
                        "complete_rsync", fake_complete_rsync):
            req = Request.blank('/sda1/p/a/',
                                environ={'REQUEST_METHOD': 'REPLICATE'},
                                headers={})
            json_string = '["complete_rsync", "a.db"]'
            inbuf = WsgiBytesIO(json_string)
            req.environ['wsgi.input'] = inbuf
            resp = req.get_response(self.controller)
        self.assertEqual(resp.status_int, 204)

    def test_REPLICATE_value_error_works(self):
        req = Request.blank('/sda1/p/a/',
                            environ={'REQUEST_METHOD': 'REPLICATE'},
                            headers={})
        # check valuerror
        wsgi_input_valuerror = '["sync" : sync, "-1"]'
        inbuf1 = WsgiBytesIO(wsgi_input_valuerror)
        req.environ['wsgi.input'] = inbuf1
        resp = req.get_response(self.controller)
        self.assertEqual(resp.status_int, 400)

    def test_REPLICATE_unknown_sync(self):
        # First without existing DB file
        req = Request.blank('/sda1/p/a/',
                            environ={'REQUEST_METHOD': 'REPLICATE'},
                            headers={})
        json_string = '["unknown_sync", "a.db"]'
        inbuf = WsgiBytesIO(json_string)
        req.environ['wsgi.input'] = inbuf
        resp = req.get_response(self.controller)
        self.assertEqual(resp.status_int, 404)

        mkdirs(os.path.join(self.testdir, 'sda1', 'containers', 'p', 'a', 'a'))
        db_file = os.path.join(self.testdir, 'sda1',
                               storage_directory('containers', 'p', 'a'),
                               'a' + '.db')
        open(db_file, 'w')
        req = Request.blank('/sda1/p/a/',
                            environ={'REQUEST_METHOD': 'REPLICATE'},
                            headers={})
        json_string = '["unknown_sync", "a.db"]'
        inbuf = WsgiBytesIO(json_string)
        req.environ['wsgi.input'] = inbuf
        resp = req.get_response(self.controller)
        self.assertEqual(resp.status_int, 500)

    def test_DELETE(self):
        req = Request.blank(
            '/sda1/p/a/c',
            environ={'REQUEST_METHOD': 'PUT'}, headers={'X-Timestamp': '1'})
        resp = req.get_response(self.controller)
        self.assertEqual(resp.status_int, 201)
        req = Request.blank(
            '/sda1/p/a/c',
            environ={'REQUEST_METHOD': 'DELETE'}, headers={'X-Timestamp': '2'})
        resp = req.get_response(self.controller)
        self.assertEqual(resp.status_int, 204)
        req = Request.blank(
            '/sda1/p/a/c',
            environ={'REQUEST_METHOD': 'GET'}, headers={'X-Timestamp': '3'})
        resp = req.get_response(self.controller)
        self.assertEqual(resp.status_int, 404)

    def test_DELETE_PUT_recreate(self):
        path = '/sda1/p/a/c'
        req = Request.blank(path, method='PUT',
                            headers={'X-Timestamp': '1'})
        resp = req.get_response(self.controller)
        self.assertEqual(resp.status_int, 201)
        req = Request.blank(path, method='DELETE',
                            headers={'X-Timestamp': '2'})
        resp = req.get_response(self.controller)
        self.assertEqual(resp.status_int, 204)
        req = Request.blank(path, method='GET')
        resp = req.get_response(self.controller)
        self.assertEqual(resp.status_int, 404)  # sanity
        # backend headers
        expectations = {
            'x-backend-put-timestamp': Timestamp(1).internal,
            'x-backend-delete-timestamp': Timestamp(2).internal,
            'x-backend-status-changed-at': Timestamp(2).internal,
        }
        for header, value in expectations.items():
            self.assertEqual(resp.headers[header], value,
                             'response header %s was %s not %s' % (
                                 header, resp.headers[header], value))
        db = self.controller._get_container_broker('sda1', 'p', 'a', 'c')
        self.assertEqual(True, db.is_deleted())
        info = db.get_info()
        self.assertEqual(info['put_timestamp'], Timestamp('1').internal)
        self.assertEqual(info['delete_timestamp'], Timestamp('2').internal)
        self.assertEqual(info['status_changed_at'], Timestamp('2').internal)
        # recreate
        req = Request.blank(path, method='PUT',
                            headers={'X-Timestamp': '4'})
        resp = req.get_response(self.controller)
        self.assertEqual(resp.status_int, 201)
        db = self.controller._get_container_broker('sda1', 'p', 'a', 'c')
        self.assertEqual(False, db.is_deleted())
        info = db.get_info()
        self.assertEqual(info['put_timestamp'], Timestamp('4').internal)
        self.assertEqual(info['delete_timestamp'], Timestamp('2').internal)
        self.assertEqual(info['status_changed_at'], Timestamp('4').internal)
        for method in ('GET', 'HEAD'):
            req = Request.blank(path)
            resp = req.get_response(self.controller)
            expectations = {
                'x-put-timestamp': Timestamp(4).normal,
                'x-backend-put-timestamp': Timestamp(4).internal,
                'x-backend-delete-timestamp': Timestamp(2).internal,
                'x-backend-status-changed-at': Timestamp(4).internal,
            }
            for header, expected in expectations.items():
                self.assertEqual(resp.headers[header], expected,
                                 'header %s was %s is not expected %s' % (
                                     header, resp.headers[header], expected))

    def test_DELETE_PUT_recreate_replication_race(self):
        path = '/sda1/p/a/c'
        # create a deleted db
        req = Request.blank(path, method='PUT',
                            headers={'X-Timestamp': '1'})
        resp = req.get_response(self.controller)
        self.assertEqual(resp.status_int, 201)
        db = self.controller._get_container_broker('sda1', 'p', 'a', 'c')
        req = Request.blank(path, method='DELETE',
                            headers={'X-Timestamp': '2'})
        resp = req.get_response(self.controller)
        self.assertEqual(resp.status_int, 204)
        req = Request.blank(path, method='GET')
        resp = req.get_response(self.controller)
        self.assertEqual(resp.status_int, 404)  # sanity
        self.assertEqual(True, db.is_deleted())
        # now save a copy of this db (and remove it from the "current node")
        db = self.controller._get_container_broker('sda1', 'p', 'a', 'c')
        db_path = db._db_file
        other_path = os.path.join(self.testdir, 'othernode.db')
        os.rename(db_path, other_path)
        # that should make it missing on this node
        req = Request.blank(path, method='GET')
        resp = req.get_response(self.controller)
        self.assertEqual(resp.status_int, 404)  # sanity

        # setup the race in os.path.exists (first time no, then yes)
        mock_called = []
        _real_exists = os.path.exists

        def mock_exists(db_path):
            rv = _real_exists(db_path)
            if not mock_called:
                # be as careful as we might hope backend replication can be...
                with lock_parent_directory(db_path, timeout=1):
                    os.rename(other_path, db_path)
            if not db_path.endswith('_shard.db'):
                mock_called.append((rv, db_path))
            return rv

        req = Request.blank(path, method='PUT',
                            headers={'X-Timestamp': '4'})
        with mock.patch.object(container_server.os.path, 'exists',
                               mock_exists):
            resp = req.get_response(self.controller)
        # db was successfully created
        self.assertEqual(resp.status_int // 100, 2)
        db = self.controller._get_container_broker('sda1', 'p', 'a', 'c')
        self.assertEqual(False, db.is_deleted())
        # mock proves the race
        self.assertEqual(mock_called[:2],
                         [(exists, db._db_file) for exists in (False, True)])
        # info was updated
        info = db.get_info()
        self.assertEqual(info['put_timestamp'], Timestamp('4').internal)
        self.assertEqual(info['delete_timestamp'], Timestamp('2').internal)

    def test_DELETE_not_found(self):
        # Even if the container wasn't previously heard of, the container
        # server will accept the delete and replicate it to where it belongs
        # later.
        req = Request.blank(
            '/sda1/p/a/c',
            environ={'REQUEST_METHOD': 'DELETE', 'HTTP_X_TIMESTAMP': '1'})
        resp = req.get_response(self.controller)
        self.assertEqual(resp.status_int, 404)

    def test_change_storage_policy_via_DELETE_then_PUT(self):
        ts = (Timestamp(t).internal for t in
              itertools.count(int(time.time())))
        policy = random.choice(list(POLICIES))
        req = Request.blank(
            '/sda1/p/a/c', method='PUT',
            headers={'X-Timestamp': next(ts),
                     'X-Backend-Storage-Policy-Index': policy.idx})
        resp = req.get_response(self.controller)
        self.assertEqual(resp.status_int, 201)  # sanity check

        # try re-recreate with other policies
        other_policies = [p for p in POLICIES if p != policy]
        for other_policy in other_policies:
            # first delete the existing container
            req = Request.blank('/sda1/p/a/c', method='DELETE', headers={
                'X-Timestamp': next(ts)})
            resp = req.get_response(self.controller)
            self.assertEqual(resp.status_int, 204)  # sanity check

            # at this point, the DB should still exist but be in a deleted
            # state, so changing the policy index is perfectly acceptable
            req = Request.blank('/sda1/p/a/c', method='PUT', headers={
                'X-Timestamp': next(ts),
                'X-Backend-Storage-Policy-Index': other_policy.idx})
            resp = req.get_response(self.controller)
            self.assertEqual(resp.status_int, 201)  # sanity check

            req = Request.blank(
                '/sda1/p/a/c', method='HEAD')
            resp = req.get_response(self.controller)
            self.assertEqual(resp.headers['X-Backend-Storage-Policy-Index'],
                             str(other_policy.idx))

    def test_change_to_default_storage_policy_via_DELETE_then_PUT(self):
        ts = (Timestamp(t).internal for t in
              itertools.count(int(time.time())))
        non_default_policy = random.choice([p for p in POLICIES
                                            if not p.is_default])
        req = Request.blank('/sda1/p/a/c', method='PUT', headers={
            'X-Timestamp': next(ts),
            'X-Backend-Storage-Policy-Index': non_default_policy.idx,
        })
        resp = req.get_response(self.controller)
        self.assertEqual(resp.status_int, 201)  # sanity check

        req = Request.blank(
            '/sda1/p/a/c', method='DELETE',
            headers={'X-Timestamp': next(ts)})
        resp = req.get_response(self.controller)
        self.assertEqual(resp.status_int, 204)  # sanity check

        # at this point, the DB should still exist but be in a deleted state,
        # so changing the policy index is perfectly acceptable
        req = Request.blank(
            '/sda1/p/a/c', method='PUT',
            headers={'X-Timestamp': next(ts)})
        resp = req.get_response(self.controller)
        self.assertEqual(resp.status_int, 201)  # sanity check

        req = Request.blank('/sda1/p/a/c', method='HEAD')
        resp = req.get_response(self.controller)
        self.assertEqual(resp.headers['X-Backend-Storage-Policy-Index'],
                         str(POLICIES.default.idx))

    def test_DELETE_object(self):
        req = Request.blank(
            '/sda1/p/a/c', method='PUT', headers={
                'X-Timestamp': Timestamp(2).internal})
        resp = req.get_response(self.controller)
        self.assertEqual(resp.status_int, 201)
        req = Request.blank(
            '/sda1/p/a/c/o', method='PUT', headers={
                'X-Timestamp': Timestamp(0).internal, 'X-Size': 1,
                'X-Content-Type': 'text/plain', 'X-Etag': 'x'})
        self._update_object_put_headers(req)
        resp = req.get_response(self.controller)
        self.assertEqual(resp.status_int, 201)
        ts = (Timestamp(t).internal for t in
              itertools.count(3))
        req = Request.blank('/sda1/p/a/c', method='DELETE', headers={
            'X-Timestamp': next(ts)})
        resp = req.get_response(self.controller)
        self.assertEqual(resp.status_int, 409)
        req = Request.blank('/sda1/p/a/c/o', method='DELETE', headers={
            'X-Timestamp': next(ts)})
        self._update_object_put_headers(req)
        resp = req.get_response(self.controller)
        self.assertEqual(resp.status_int, 204)
        req = Request.blank('/sda1/p/a/c', method='DELETE', headers={
            'X-Timestamp': next(ts)})
        resp = req.get_response(self.controller)
        self.assertEqual(resp.status_int, 204)
        req = Request.blank('/sda1/p/a/c', method='GET', headers={
            'X-Timestamp': next(ts)})
        resp = req.get_response(self.controller)
        self.assertEqual(resp.status_int, 404)

    def test_object_update_with_offset(self):
        ts = (Timestamp(t).internal for t in
              itertools.count(int(time.time())))
        # create container
        req = Request.blank('/sda1/p/a/c', method='PUT', headers={
            'X-Timestamp': next(ts)})
        resp = req.get_response(self.controller)
        self.assertEqual(resp.status_int, 201)
        # check status
        req = Request.blank('/sda1/p/a/c', method='HEAD')
        resp = req.get_response(self.controller)
        self.assertEqual(resp.status_int, 204)
        self.assertEqual(int(resp.headers['X-Backend-Storage-Policy-Index']),
                         int(POLICIES.default))
        # create object
        obj_timestamp = next(ts)
        req = Request.blank(
            '/sda1/p/a/c/o', method='PUT', headers={
                'X-Timestamp': obj_timestamp, 'X-Size': 1,
                'X-Content-Type': 'text/plain', 'X-Etag': 'x'})
        self._update_object_put_headers(req)
        resp = req.get_response(self.controller)
        self.assertEqual(resp.status_int, 201)
        # check listing
        req = Request.blank('/sda1/p/a/c', method='GET',
                            query_string='format=json')
        resp = req.get_response(self.controller)
        self.assertEqual(resp.status_int, 200)
        self.assertEqual(int(resp.headers['X-Container-Object-Count']), 1)
        self.assertEqual(int(resp.headers['X-Container-Bytes-Used']), 1)
        listing_data = json.loads(resp.body)
        self.assertEqual(1, len(listing_data))
        for obj in listing_data:
            self.assertEqual(obj['name'], 'o')
            self.assertEqual(obj['bytes'], 1)
            self.assertEqual(obj['hash'], 'x')
            self.assertEqual(obj['content_type'], 'text/plain')
        # send an update with an offset
        offset_timestamp = Timestamp(obj_timestamp, offset=1).internal
        req = Request.blank(
            '/sda1/p/a/c/o', method='PUT', headers={
                'X-Timestamp': offset_timestamp, 'X-Size': 2,
                'X-Content-Type': 'text/html', 'X-Etag': 'y'})
        self._update_object_put_headers(req)
        resp = req.get_response(self.controller)
        self.assertEqual(resp.status_int, 201)
        # check updated listing
        req = Request.blank('/sda1/p/a/c', method='GET',
                            query_string='format=json')
        resp = req.get_response(self.controller)
        self.assertEqual(resp.status_int, 200)
        self.assertEqual(int(resp.headers['X-Container-Object-Count']), 1)
        self.assertEqual(int(resp.headers['X-Container-Bytes-Used']), 2)
        listing_data = json.loads(resp.body)
        self.assertEqual(1, len(listing_data))
        for obj in listing_data:
            self.assertEqual(obj['name'], 'o')
            self.assertEqual(obj['bytes'], 2)
            self.assertEqual(obj['hash'], 'y')
            self.assertEqual(obj['content_type'], 'text/html')
        # now overwrite with a newer time
        delete_timestamp = next(ts)
        req = Request.blank(
            '/sda1/p/a/c/o', method='DELETE', headers={
                'X-Timestamp': delete_timestamp})
        self._update_object_put_headers(req)
        resp = req.get_response(self.controller)
        self.assertEqual(resp.status_int, 204)
        # check empty listing
        req = Request.blank('/sda1/p/a/c', method='GET',
                            query_string='format=json')
        resp = req.get_response(self.controller)
        self.assertEqual(resp.status_int, 200)
        self.assertEqual(int(resp.headers['X-Container-Object-Count']), 0)
        self.assertEqual(int(resp.headers['X-Container-Bytes-Used']), 0)
        listing_data = json.loads(resp.body)
        self.assertEqual(0, len(listing_data))
        # recreate with an offset
        offset_timestamp = Timestamp(delete_timestamp, offset=1).internal
        req = Request.blank(
            '/sda1/p/a/c/o', method='PUT', headers={
                'X-Timestamp': offset_timestamp, 'X-Size': 3,
                'X-Content-Type': 'text/enriched', 'X-Etag': 'z'})
        self._update_object_put_headers(req)
        resp = req.get_response(self.controller)
        self.assertEqual(resp.status_int, 201)
        # check un-deleted listing
        req = Request.blank('/sda1/p/a/c', method='GET',
                            query_string='format=json')
        resp = req.get_response(self.controller)
        self.assertEqual(resp.status_int, 200)
        self.assertEqual(int(resp.headers['X-Container-Object-Count']), 1)
        self.assertEqual(int(resp.headers['X-Container-Bytes-Used']), 3)
        listing_data = json.loads(resp.body)
        self.assertEqual(1, len(listing_data))
        for obj in listing_data:
            self.assertEqual(obj['name'], 'o')
            self.assertEqual(obj['bytes'], 3)
            self.assertEqual(obj['hash'], 'z')
            self.assertEqual(obj['content_type'], 'text/enriched')
        # delete offset with newer offset
        delete_timestamp = Timestamp(offset_timestamp, offset=1).internal
        req = Request.blank(
            '/sda1/p/a/c/o', method='DELETE', headers={
                'X-Timestamp': delete_timestamp})
        self._update_object_put_headers(req)
        resp = req.get_response(self.controller)
        self.assertEqual(resp.status_int, 204)
        # check empty listing
        req = Request.blank('/sda1/p/a/c', method='GET',
                            query_string='format=json')
        resp = req.get_response(self.controller)
        self.assertEqual(resp.status_int, 200)
        self.assertEqual(int(resp.headers['X-Container-Object-Count']), 0)
        self.assertEqual(int(resp.headers['X-Container-Bytes-Used']), 0)
        listing_data = json.loads(resp.body)
        self.assertEqual(0, len(listing_data))

    def test_object_update_with_multiple_timestamps(self):

        def do_update(t_data, etag, size, content_type,
                      t_type=None, t_meta=None):
            """
            Make a PUT request to container controller to update an object
            """
            headers = {'X-Timestamp': t_data.internal,
                       'X-Size': size,
                       'X-Content-Type': content_type,
                       'X-Etag': etag}
            if t_type:
                headers['X-Content-Type-Timestamp'] = t_type.internal
            if t_meta:
                headers['X-Meta-Timestamp'] = t_meta.internal
            req = Request.blank(
                '/sda1/p/a/c/o', method='PUT', headers=headers)
            self._update_object_put_headers(req)
            return req.get_response(self.controller)

        ts = (Timestamp(t) for t in itertools.count(int(time.time())))
        t0 = ts.next()

        # create container
        req = Request.blank('/sda1/p/a/c', method='PUT', headers={
            'X-Timestamp': t0.internal})
        resp = req.get_response(self.controller)
        self.assertEqual(resp.status_int, 201)

        # check status
        req = Request.blank('/sda1/p/a/c', method='HEAD')
        resp = req.get_response(self.controller)
        self.assertEqual(resp.status_int, 204)

        # create object at t1
        t1 = ts.next()
        resp = do_update(t1, 'etag_at_t1', 1, 'ctype_at_t1')
        self.assertEqual(resp.status_int, 201)

        # check listing, expect last_modified = t1
        req = Request.blank('/sda1/p/a/c', method='GET',
                            query_string='format=json')
        resp = req.get_response(self.controller)
        self.assertEqual(resp.status_int, 200)
        self.assertEqual(int(resp.headers['X-Container-Object-Count']), 1)
        self.assertEqual(int(resp.headers['X-Container-Bytes-Used']), 1)
        listing_data = json.loads(resp.body)
        self.assertEqual(1, len(listing_data))
        for obj in listing_data:
            self.assertEqual(obj['name'], 'o')
            self.assertEqual(obj['bytes'], 1)
            self.assertEqual(obj['hash'], 'etag_at_t1')
            self.assertEqual(obj['content_type'], 'ctype_at_t1')
            self.assertEqual(obj['last_modified'], t1.isoformat)

        # send an update with a content type timestamp at t4
        t2 = ts.next()
        t3 = ts.next()
        t4 = ts.next()
        resp = do_update(t1, 'etag_at_t1', 1, 'ctype_at_t4', t_type=t4)
        self.assertEqual(resp.status_int, 201)

        # check updated listing, expect last_modified = t4
        req = Request.blank('/sda1/p/a/c', method='GET',
                            query_string='format=json')
        resp = req.get_response(self.controller)
        self.assertEqual(resp.status_int, 200)
        self.assertEqual(int(resp.headers['X-Container-Object-Count']), 1)
        self.assertEqual(int(resp.headers['X-Container-Bytes-Used']), 1)
        listing_data = json.loads(resp.body)
        self.assertEqual(1, len(listing_data))
        for obj in listing_data:
            self.assertEqual(obj['name'], 'o')
            self.assertEqual(obj['bytes'], 1)
            self.assertEqual(obj['hash'], 'etag_at_t1')
            self.assertEqual(obj['content_type'], 'ctype_at_t4')
            self.assertEqual(obj['last_modified'], t4.isoformat)

        # now overwrite with an in-between data timestamp at t2
        resp = do_update(t2, 'etag_at_t2', 2, 'ctype_at_t2', t_type=t2)
        self.assertEqual(resp.status_int, 201)

        # check updated listing
        req = Request.blank('/sda1/p/a/c', method='GET',
                            query_string='format=json')
        resp = req.get_response(self.controller)
        self.assertEqual(resp.status_int, 200)
        self.assertEqual(int(resp.headers['X-Container-Object-Count']), 1)
        self.assertEqual(int(resp.headers['X-Container-Bytes-Used']), 2)
        listing_data = json.loads(resp.body)
        self.assertEqual(1, len(listing_data))
        for obj in listing_data:
            self.assertEqual(obj['name'], 'o')
            self.assertEqual(obj['bytes'], 2)
            self.assertEqual(obj['hash'], 'etag_at_t2')
            self.assertEqual(obj['content_type'], 'ctype_at_t4')
            self.assertEqual(obj['last_modified'], t4.isoformat)

        # now overwrite with an in-between content-type timestamp at t3
        resp = do_update(t2, 'etag_at_t2', 2, 'ctype_at_t3', t_type=t3)
        self.assertEqual(resp.status_int, 201)

        # check updated listing
        req = Request.blank('/sda1/p/a/c', method='GET',
                            query_string='format=json')
        resp = req.get_response(self.controller)
        self.assertEqual(resp.status_int, 200)
        self.assertEqual(int(resp.headers['X-Container-Object-Count']), 1)
        self.assertEqual(int(resp.headers['X-Container-Bytes-Used']), 2)
        listing_data = json.loads(resp.body)
        self.assertEqual(1, len(listing_data))
        for obj in listing_data:
            self.assertEqual(obj['name'], 'o')
            self.assertEqual(obj['bytes'], 2)
            self.assertEqual(obj['hash'], 'etag_at_t2')
            self.assertEqual(obj['content_type'], 'ctype_at_t4')
            self.assertEqual(obj['last_modified'], t4.isoformat)

        # now update with an in-between meta timestamp at t5
        t5 = ts.next()
        resp = do_update(t2, 'etag_at_t2', 2, 'ctype_at_t3', t_type=t3,
                         t_meta=t5)
        self.assertEqual(resp.status_int, 201)

        # check updated listing
        req = Request.blank('/sda1/p/a/c', method='GET',
                            query_string='format=json')
        resp = req.get_response(self.controller)
        self.assertEqual(resp.status_int, 200)
        self.assertEqual(int(resp.headers['X-Container-Object-Count']), 1)
        self.assertEqual(int(resp.headers['X-Container-Bytes-Used']), 2)
        listing_data = json.loads(resp.body)
        self.assertEqual(1, len(listing_data))
        for obj in listing_data:
            self.assertEqual(obj['name'], 'o')
            self.assertEqual(obj['bytes'], 2)
            self.assertEqual(obj['hash'], 'etag_at_t2')
            self.assertEqual(obj['content_type'], 'ctype_at_t4')
            self.assertEqual(obj['last_modified'], t5.isoformat)

        # delete object at t6
        t6 = ts.next()
        req = Request.blank(
            '/sda1/p/a/c/o', method='DELETE', headers={
                'X-Timestamp': t6.internal})
        self._update_object_put_headers(req)
        resp = req.get_response(self.controller)
        self.assertEqual(resp.status_int, 204)

        # check empty listing
        req = Request.blank('/sda1/p/a/c', method='GET',
                            query_string='format=json')
        resp = req.get_response(self.controller)
        self.assertEqual(resp.status_int, 200)
        self.assertEqual(int(resp.headers['X-Container-Object-Count']), 0)
        self.assertEqual(int(resp.headers['X-Container-Bytes-Used']), 0)
        listing_data = json.loads(resp.body)
        self.assertEqual(0, len(listing_data))

        # subsequent content type timestamp at t8 should leave object deleted
        t7 = ts.next()
        t8 = ts.next()
        t9 = ts.next()
        resp = do_update(t2, 'etag_at_t2', 2, 'ctype_at_t8', t_type=t8,
                         t_meta=t9)
        self.assertEqual(resp.status_int, 201)

        # check empty listing
        req = Request.blank('/sda1/p/a/c', method='GET',
                            query_string='format=json')
        resp = req.get_response(self.controller)
        self.assertEqual(resp.status_int, 200)
        self.assertEqual(int(resp.headers['X-Container-Object-Count']), 0)
        self.assertEqual(int(resp.headers['X-Container-Bytes-Used']), 0)
        listing_data = json.loads(resp.body)
        self.assertEqual(0, len(listing_data))

        # object recreated at t7 should pick up existing, later content-type
        resp = do_update(t7, 'etag_at_t7', 7, 'ctype_at_t7')
        self.assertEqual(resp.status_int, 201)

        # check listing
        req = Request.blank('/sda1/p/a/c', method='GET',
                            query_string='format=json')
        resp = req.get_response(self.controller)
        self.assertEqual(resp.status_int, 200)
        self.assertEqual(int(resp.headers['X-Container-Object-Count']), 1)
        self.assertEqual(int(resp.headers['X-Container-Bytes-Used']), 7)
        listing_data = json.loads(resp.body)
        self.assertEqual(1, len(listing_data))
        for obj in listing_data:
            self.assertEqual(obj['name'], 'o')
            self.assertEqual(obj['bytes'], 7)
            self.assertEqual(obj['hash'], 'etag_at_t7')
            self.assertEqual(obj['content_type'], 'ctype_at_t8')
            self.assertEqual(obj['last_modified'], t9.isoformat)

    def test_DELETE_account_update(self):
        bindsock = listen_zero()

        def accept(return_code, expected_timestamp):
            try:
                with Timeout(3):
                    sock, addr = bindsock.accept()
                    inc = sock.makefile('rb')
                    out = sock.makefile('wb')
                    out.write('HTTP/1.1 %d OK\r\nContent-Length: 0\r\n\r\n' %
                              return_code)
                    out.flush()
                    self.assertEqual(inc.readline(),
                                     'PUT /sda1/123/a/c HTTP/1.1\r\n')
                    headers = {}
                    line = inc.readline()
                    while line and line != '\r\n':
                        headers[line.split(':')[0].lower()] = \
                            line.split(':')[1].strip()
                        line = inc.readline()
                    self.assertEqual(headers['x-delete-timestamp'],
                                     expected_timestamp)
            except BaseException as err:
                return err
            return None

        req = Request.blank(
            '/sda1/p/a/c',
            environ={'REQUEST_METHOD': 'PUT'}, headers={'X-Timestamp': '1'})
        resp = req.get_response(self.controller)
        self.assertEqual(resp.status_int, 201)
        req = Request.blank(
            '/sda1/p/a/c',
            environ={'REQUEST_METHOD': 'DELETE'},
            headers={'X-Timestamp': Timestamp(2).internal,
                     'X-Account-Host': '%s:%s' % bindsock.getsockname(),
                     'X-Account-Partition': '123',
                     'X-Account-Device': 'sda1'})
        event = spawn(accept, 204, Timestamp(2).internal)
        try:
            with Timeout(3):
                resp = req.get_response(self.controller)
                self.assertEqual(resp.status_int, 204)
        finally:
            err = event.wait()
            if err:
                raise Exception(err)
        req = Request.blank(
            '/sda1/p/a/c', method='PUT', headers={
                'X-Timestamp': Timestamp(2).internal})
        resp = req.get_response(self.controller)
        self.assertEqual(resp.status_int, 201)
        req = Request.blank(
            '/sda1/p/a/c',
            environ={'REQUEST_METHOD': 'DELETE'},
            headers={'X-Timestamp': Timestamp(3).internal,
                     'X-Account-Host': '%s:%s' % bindsock.getsockname(),
                     'X-Account-Partition': '123',
                     'X-Account-Device': 'sda1'})
        event = spawn(accept, 404, Timestamp(3).internal)
        try:
            with Timeout(3):
                resp = req.get_response(self.controller)
                self.assertEqual(resp.status_int, 404)
        finally:
            err = event.wait()
            if err:
                raise Exception(err)
        req = Request.blank(
            '/sda1/p/a/c', method='PUT', headers={
                'X-Timestamp': Timestamp(4).internal})
        resp = req.get_response(self.controller)
        self.assertEqual(resp.status_int, 201)
        req = Request.blank(
            '/sda1/p/a/c',
            environ={'REQUEST_METHOD': 'DELETE'},
            headers={'X-Timestamp': Timestamp(5).internal,
                     'X-Account-Host': '%s:%s' % bindsock.getsockname(),
                     'X-Account-Partition': '123',
                     'X-Account-Device': 'sda1'})
        event = spawn(accept, 503, Timestamp(5).internal)
        got_exc = False
        try:
            with Timeout(3):
                resp = req.get_response(self.controller)
        except BaseException as err:
            got_exc = True
        finally:
            err = event.wait()
            if err:
                raise Exception(err)
        self.assertTrue(not got_exc)

    def test_DELETE_invalid_partition(self):
        req = Request.blank(
            '/sda1/./a/c', environ={'REQUEST_METHOD': 'DELETE',
                                    'HTTP_X_TIMESTAMP': '1'})
        resp = req.get_response(self.controller)
        self.assertEqual(resp.status_int, 400)

    def test_DELETE_timestamp_not_float(self):
        req = Request.blank(
            '/sda1/p/a/c', environ={'REQUEST_METHOD': 'PUT',
                                    'HTTP_X_TIMESTAMP': '0'})
        req.get_response(self.controller)
        req = Request.blank(
            '/sda1/p/a/c', environ={'REQUEST_METHOD': 'DELETE'},
            headers={'X-Timestamp': 'not-float'})
        resp = req.get_response(self.controller)
        self.assertEqual(resp.status_int, 400)

    def test_GET_over_limit(self):
        req = Request.blank(
            '/sda1/p/a/c?limit=%d' %
            (constraints.CONTAINER_LISTING_LIMIT + 1),
            environ={'REQUEST_METHOD': 'GET'})
        resp = req.get_response(self.controller)
        self.assertEqual(resp.status_int, 412)

    def test_PUT_GET_shard_ranges(self):
        # make a container
        ts_iter = make_timestamp_iter()
        headers = {'X-Timestamp': next(ts_iter).normal}
        req = Request.blank('/sda1/p/a/c', method='PUT', headers=headers)
        self.assertEqual(201, req.get_response(self.controller).status_int)
        objects = [{'name': 'obj_%d' % i,
                    'x-timestamp': next(ts_iter).normal,
                    'x-content-type': 'text/plain',
                    'x-etag': 'etag_%d' % i,
                    'x-size': 1024 * i
                    } for i in range(2)]
        for obj in objects:
            req = Request.blank('/sda1/p/a/c/%s' % obj['name'], method='PUT',
                                headers=obj)
            self._update_object_put_headers(req)
            resp = req.get_response(self.controller)
            self.assertEqual(201, resp.status_int)
        shard_ranges = [ShardRange('shard_%d' % i, next(ts_iter),
                                   'obj%d_lower' % i, 'obj%d_upper' % i,
                                   i * 100, i * 1000, None)
                        for i in range(3)]
        for shard_range in shard_ranges:
            self._put_shard_range(shard_range)

        broker = self.controller._get_container_broker('sda1', 'p', 'a', 'c')
        shard_rows = broker.get_shard_ranges()
        self.assertEqual(
            [(p.name, p.timestamp.internal, p.lower, p.upper, p.object_count,
              p.bytes_used, p.meta_timestamp) for p in shard_ranges],
            shard_rows)

        # sanity check - no shard ranges when GET is only for objects
        def check_object_GET(path):
            req = Request.blank(path, method='GET')
            resp = req.get_response(self.controller)
            self.assertEqual(resp.status_int, 200)
            self.assertEqual(resp.content_type, 'application/json')
            expected = [
                dict(hash=obj['x-etag'], bytes=obj['x-size'],
                     content_type=obj['x-content-type'],
                     last_modified=Timestamp(obj['x-timestamp']).isoformat,
                     name=obj['name']) for obj in objects]
            self.assertEqual(expected, json.loads(resp.body))

        check_object_GET('/sda1/p/a/c?format=json')
        check_object_GET('/sda1/p/a/c?items=blah&format=json')

        # GET only shard ranges
        req = Request.blank('/sda1/p/a/c?items=shard&format=json',
                            method='GET')
        resp = req.get_response(self.controller)
        self.assertEqual(resp.status_int, 200)
        self.assertEqual(resp.content_type, 'application/json')
        expected = [dict(p, last_modified=Timestamp(p.timestamp).isoformat)
                    for p in shard_ranges]
        self.assertEqual(expected, json.loads(resp.body))

        # delete a shardrange range
        shard_range = shard_ranges[0]
        headers = {
            'x-timestamp': next(ts_iter).internal,
            'x-backend-record-type': 1,
            'x-backend-shard-lower': shard_range.lower,
            'x-backend-shard-upper': shard_range.upper,
            # TODO (acoles): should this be shard_range.timestamp.internal?
            'x-backend-timestamp': next(ts_iter).internal,
            'x-meta-timestamp': shard_range.meta_timestamp.normal}
        req = Request.blank('/sda1/p/a/c/%s' % shard_range.name,
                            method='DELETE', headers=headers)
        resp = req.get_response(self.controller)
        self.assertEqual(204, resp.status_int)

        shard_rows = broker.get_shard_ranges()
        self.assertEqual(
            [(p.name, p.timestamp.internal, p.lower, p.upper, p.object_count,
              p.bytes_used, p.meta_timestamp) for p in shard_ranges[1:]],
            shard_rows)

        # GET only shard ranges
        req = Request.blank('/sda1/p/a/c?items=shard&format=json',
                            method='GET')
        resp = req.get_response(self.controller)
        self.assertEqual(resp.status_int, 200)
        self.assertEqual(resp.content_type, 'application/json')
        expected = [dict(p, last_modified=Timestamp(p.timestamp).isoformat)
                    for p in shard_ranges[1:]]
        self.assertEqual(expected, json.loads(resp.body))

        # GET shard range for obj1_test
        req = Request.blank('/sda1/p/a/c/obj1_test?items=shard&format=json',
                            method='GET')
        resp = req.get_response(self.controller)
        self.assertEqual(resp.status_int, 200)
        self.assertEqual(resp.content_type, 'application/json')
        expected = [dict(p, last_modified=Timestamp(p.timestamp).isoformat)
                    for p in shard_ranges[1:2]]
        self.assertEqual(expected, json.loads(resp.body))
        # GET shard range for obj2_test
        req = Request.blank('/sda1/p/a/c/obj2_test?items=shard&format=json',
                            method='GET')
        resp = req.get_response(self.controller)
        self.assertEqual(resp.status_int, 200)
        self.assertEqual(resp.content_type, 'application/json')
        expected = [dict(p, last_modified=Timestamp(p.timestamp).isoformat)
                    for p in shard_ranges[2:]]
        self.assertEqual(expected, json.loads(resp.body))
        # TODO: add case for obj name not in a shard range
        self.assertFalse(self.controller.logger.get_lines_for_level('warning'))
        self.assertFalse(self.controller.logger.get_lines_for_level('error'))

    # TODO: fix implementation so that this test passes
    @unittest.expectedFailure
    def test_GET_while_in_sharding_state_no_pivot_ranges(self):
        # verify that GET merges items from the old and new db's
        ts_iter = make_timestamp_iter()
        headers = {'X-Timestamp': next(ts_iter).normal}
        req = Request.blank('/sda1/p/a/c', method='PUT', headers=headers)
        self.assertEqual(201, req.get_response(self.controller).status_int)
        objects = [{'name': 'obj_%d' % i,
                    'x-timestamp': next(ts_iter).normal,
                    'x-content-type': 'text/plain',
                    'x-etag': 'etag_%d' % i,
                    'x-size': 1024 * i
                    } for i in range(10)]
        for obj in objects[:5]:
            req = Request.blank('/sda1/p/a/c/%s' % obj['name'], method='PUT',
                                headers=obj)
            self._update_object_put_headers(req)
            resp = req.get_response(self.controller)
            self.assertEqual(201, resp.status_int)

        # set broker to sharding state
        broker = self.controller._get_container_broker('sda1', 'p', 'a', 'c')
        broker.set_sharding_state()

        # these PUTS will land in the pivot db (no pivot ranges yet)
        for obj in objects[5:]:
            req = Request.blank('/sda1/p/a/c/%s' % obj['name'], method='PUT',
                                headers=obj)
            self._update_object_put_headers(req)
            resp = req.get_response(self.controller)
            self.assertEqual(201, resp.status_int)

        def check_object_GET(path, expected_objs):
            req = Request.blank(path, method='GET')
            resp = req.get_response(self.controller)
            self.assertEqual(resp.status_int, 200)
            self.assertEqual(resp.content_type, 'application/json')
            self.assertEqual(expected_objs, json.loads(resp.body))

        expected = [
            dict(hash=obj['x-etag'], bytes=obj['x-size'],
                 content_type=obj['x-content-type'],
                 last_modified=Timestamp(obj['x-timestamp']).isoformat,
                 name=obj['name']) for obj in objects]
        check_object_GET('/sda1/p/a/c?format=json', expected)

        # these DELETES will land in the pivot db (no pivot ranges yet)
        for obj in objects[2:4]:
            obj['x-timestamp'] = next(ts_iter).normal
            req = Request.blank('/sda1/p/a/c/%s' % obj['name'],
                                method='DELETE', headers=obj)
            self._update_object_put_headers(req)
            resp = req.get_response(self.controller)
            self.assertEqual(204, resp.status_int)

        check_object_GET('/sda1/p/a/c?format=json',
                         expected[:2] + expected[4:])
        check_object_GET('/sda1/p/a/c?format=json&limit=6',
                         expected[:2] + expected[4:8])
        check_object_GET('/sda1/p/a/c?format=json&limit=100',
                         expected[:2] + expected[4:])
        check_object_GET('/sda1/p/a/c?format=json&limit=2', expected[:2])
        check_object_GET('/sda1/p/a/c?format=json&prefix=obj_2', [])
        check_object_GET('/sda1/p/a/c?format=json&marker=obj_2', expected[4:])
        check_object_GET('/sda1/p/a/c?format=json&reverse=true',
                         list(reversed(expected[:2] + expected[4:])))
        check_object_GET('/sda1/p/a/c?format=json&reverse=true&marker=obj_4',
                         list(reversed(expected[:2])))
        # TODO: next assertion fails because the limit is applied to old_items,
        # which has 5 items but only 4 are listed due to limit=4. Then two of
        # those are removed due to deletes in the pivot db, and replaced with
        # items in the pivot db. The fifth old item is not listed but should
        # be.
        check_object_GET('/sda1/p/a/c?format=json&limit=4',
                         expected[:2] + expected[4:6])
        with mock.patch('swift.common.constraints.CONTAINER_LISTING_LIMIT', 2):
            # mock listing limit to check that repeated calls are made to the
            # pivot db to replace old items that are found to be deleted
            check_object_GET('/sda1/p/a/c?format=json&marker=obj_1&limit=2',
                             [expected[1], expected[4]])

    def test_GET_json_all_items(self):
        ts_iter = make_timestamp_iter()
        headers = {'X-Timestamp': next(ts_iter).normal}
        req = Request.blank('/sda1/p/a/c', method='PUT', headers=headers)
        self.assertEqual(201, req.get_response(self.controller).status_int)
        objects = [{'name': 'obj_%d' % i,
                    'x-timestamp': next(ts_iter).normal,
                    'x-content-type': 'text/plain',
                    'x-etag': 'etag_%d' % i,
                    'x-size': 1024 * i
                    } for i in range(4)]
        # PUT four objects
        for obj in objects:
            req = Request.blank('/sda1/p/a/c/%s' % obj['name'], method='PUT',
                                headers=obj)
            self._update_object_put_headers(req)
            resp = req.get_response(self.controller)
            self.assertEqual(201, resp.status_int)
        # DELETE first two objects
        for obj in objects[:2]:
            obj['x-timestamp'] = next(ts_iter).normal
            req = Request.blank('/sda1/p/a/c/%s' % obj['name'],
                                method='DELETE', headers=obj)
            self._update_object_put_headers(req)
            resp = req.get_response(self.controller)
            self.assertEqual(204, resp.status_int)

        def check_object_GET(path, expected):
            req = Request.blank(path, method='GET')
            resp = req.get_response(self.controller)
            self.assertEqual(resp.status_int, 200)
            self.assertEqual(resp.content_type, 'application/json')
            self.assertEqual(expected, json.loads(resp.body))

        # sanity check - GET undeleted objects
        expected_without_deleted = [
            dict(hash=obj['x-etag'], bytes=obj['x-size'],
                 content_type=obj['x-content-type'],
                 last_modified=Timestamp(obj['x-timestamp']).isoformat,
                 name=obj['name']) for obj in objects[2:]]

        check_object_GET('/sda1/p/a/c?format=json', expected_without_deleted)
        check_object_GET('/sda1/p/a/c?items=blah&format=json',
                         expected_without_deleted)

        # using items=all
        expected_with_deleted = [
            dict(hash='noetag', bytes=0, deleted=1,
                 content_type='application/deleted',
                 last_modified=Timestamp(obj['x-timestamp']).isoformat,
                 name=obj['name']) for obj in objects[:2]]
        expected_with_deleted.extend([dict(obj, deleted=0)
                                      for obj in expected_without_deleted])

        check_object_GET('/sda1/p/a/c?items=all&format=json',
                         expected_with_deleted)
        check_object_GET('/sda1/p/a/c?items=all&format=json&prefix=obj_1',
                         expected_with_deleted[1:2])
        check_object_GET('/sda1/p/a/c?items=all&format=json&marker=obj_0',
                         expected_with_deleted[1:])

    def test_GET_json(self):
        # make a container
        req = Request.blank(
            '/sda1/p/a/jsonc', environ={'REQUEST_METHOD': 'PUT',
                                        'HTTP_X_TIMESTAMP': '0'})
        resp = req.get_response(self.controller)
        # test an empty container
        req = Request.blank(
            '/sda1/p/a/jsonc?format=json',
            environ={'REQUEST_METHOD': 'GET'})
        resp = req.get_response(self.controller)
        self.assertEqual(resp.status_int, 200)
        self.assertEqual(json.loads(resp.body), [])
        # fill the container
        for i in range(3):
            req = Request.blank(
                '/sda1/p/a/jsonc/%s' % i, environ={
                    'REQUEST_METHOD': 'PUT',
                    'HTTP_X_TIMESTAMP': '1',
                    'HTTP_X_CONTENT_TYPE': 'text/plain',
                    'HTTP_X_ETAG': 'x',
                    'HTTP_X_SIZE': 0})
            self._update_object_put_headers(req)
            resp = req.get_response(self.controller)
            self.assertEqual(resp.status_int, 201)
        # test format
        json_body = [{"name": "0",
                      "hash": "x",
                      "bytes": 0,
                      "content_type": "text/plain",
                      "last_modified": "1970-01-01T00:00:01.000000"},
                     {"name": "1",
                      "hash": "x",
                      "bytes": 0,
                      "content_type": "text/plain",
                      "last_modified": "1970-01-01T00:00:01.000000"},
                     {"name": "2",
                      "hash": "x",
                      "bytes": 0,
                      "content_type": "text/plain",
                      "last_modified": "1970-01-01T00:00:01.000000"}]

        req = Request.blank(
            '/sda1/p/a/jsonc?format=json',
            environ={'REQUEST_METHOD': 'GET'})
        resp = req.get_response(self.controller)
        self.assertEqual(resp.content_type, 'application/json')
        self.assertEqual(
            resp.last_modified.strftime("%a, %d %b %Y %H:%M:%S GMT"),
            time.strftime("%a, %d %b %Y %H:%M:%S GMT", time.gmtime(0)))
        self.assertEqual(json.loads(resp.body), json_body)
        self.assertEqual(resp.charset, 'utf-8')

        req = Request.blank(
            '/sda1/p/a/jsonc?format=json',
            environ={'REQUEST_METHOD': 'HEAD'})
        resp = req.get_response(self.controller)
        self.assertEqual(resp.content_type, 'application/json')

        for accept in ('application/json', 'application/json;q=1.0,*/*;q=0.9',
                       '*/*;q=0.9,application/json;q=1.0', 'application/*'):
            req = Request.blank(
                '/sda1/p/a/jsonc',
                environ={'REQUEST_METHOD': 'GET'})
            req.accept = accept
            resp = req.get_response(self.controller)
            self.assertEqual(
                json.loads(resp.body), json_body,
                'Invalid body for Accept: %s' % accept)
            self.assertEqual(
                resp.content_type, 'application/json',
                'Invalid content_type for Accept: %s' % accept)

            req = Request.blank(
                '/sda1/p/a/jsonc',
                environ={'REQUEST_METHOD': 'HEAD'})
            req.accept = accept
            resp = req.get_response(self.controller)
            self.assertEqual(
                resp.content_type, 'application/json',
                'Invalid content_type for Accept: %s' % accept)

    def test_GET_non_ascii(self):
        # make a container
        req = Request.blank(
            '/sda1/p/a/jsonc', environ={'REQUEST_METHOD': 'PUT',
                                        'HTTP_X_TIMESTAMP': '0'})
        resp = req.get_response(self.controller)

        noodles = [u"Spätzle", u"ラーメン"]
        for n in noodles:
            req = Request.blank(
                '/sda1/p/a/jsonc/%s' % n.encode("utf-8"),
                environ={'REQUEST_METHOD': 'PUT',
                         'HTTP_X_TIMESTAMP': '1',
                         'HTTP_X_CONTENT_TYPE': 'text/plain',
                         'HTTP_X_ETAG': 'x',
                         'HTTP_X_SIZE': 0})
            self._update_object_put_headers(req)
            resp = req.get_response(self.controller)
            self.assertEqual(resp.status_int, 201)  # sanity check

        json_body = [{"name": noodles[0],
                      "hash": "x",
                      "bytes": 0,
                      "content_type": "text/plain",
                      "last_modified": "1970-01-01T00:00:01.000000"},
                     {"name": noodles[1],
                      "hash": "x",
                      "bytes": 0,
                      "content_type": "text/plain",
                      "last_modified": "1970-01-01T00:00:01.000000"}]

        # JSON
        req = Request.blank(
            '/sda1/p/a/jsonc?format=json',
            environ={'REQUEST_METHOD': 'GET'})
        resp = req.get_response(self.controller)
        self.assertEqual(resp.status_int, 200)  # sanity check
        self.assertEqual(json.loads(resp.body), json_body)

        # Plain text
        text_body = u''.join(n + u"\n" for n in noodles).encode('utf-8')
        req = Request.blank(
            '/sda1/p/a/jsonc?format=text',
            environ={'REQUEST_METHOD': 'GET'})
        resp = req.get_response(self.controller)
        self.assertEqual(resp.status_int, 200)  # sanity check
        self.assertEqual(resp.body, text_body)

    def test_GET_plain(self):
        # make a container
        req = Request.blank(
            '/sda1/p/a/plainc', environ={'REQUEST_METHOD': 'PUT',
                                         'HTTP_X_TIMESTAMP': '0'})
        resp = req.get_response(self.controller)
        # test an empty container
        req = Request.blank(
            '/sda1/p/a/plainc', environ={'REQUEST_METHOD': 'GET'})
        resp = req.get_response(self.controller)
        self.assertEqual(resp.status_int, 204)
        # fill the container
        for i in range(3):
            req = Request.blank(
                '/sda1/p/a/plainc/%s' % i, environ={
                    'REQUEST_METHOD': 'PUT',
                    'HTTP_X_TIMESTAMP': '1',
                    'HTTP_X_CONTENT_TYPE': 'text/plain',
                    'HTTP_X_ETAG': 'x',
                    'HTTP_X_SIZE': 0})
            self._update_object_put_headers(req)
            resp = req.get_response(self.controller)
            self.assertEqual(resp.status_int, 201)
        plain_body = '0\n1\n2\n'

        req = Request.blank('/sda1/p/a/plainc',
                            environ={'REQUEST_METHOD': 'GET'})
        resp = req.get_response(self.controller)
        self.assertEqual(resp.content_type, 'text/plain')
        self.assertEqual(
            resp.last_modified.strftime("%a, %d %b %Y %H:%M:%S GMT"),
            time.strftime("%a, %d %b %Y %H:%M:%S GMT", time.gmtime(0)))
        self.assertEqual(resp.body, plain_body)
        self.assertEqual(resp.charset, 'utf-8')

        req = Request.blank('/sda1/p/a/plainc',
                            environ={'REQUEST_METHOD': 'HEAD'})
        resp = req.get_response(self.controller)
        self.assertEqual(resp.content_type, 'text/plain')

        for accept in ('', 'text/plain', 'application/xml;q=0.8,*/*;q=0.9',
                       '*/*;q=0.9,application/xml;q=0.8', '*/*',
                       'text/plain,application/xml'):
            req = Request.blank(
                '/sda1/p/a/plainc',
                environ={'REQUEST_METHOD': 'GET'})
            req.accept = accept
            resp = req.get_response(self.controller)
            self.assertEqual(
                resp.body, plain_body,
                'Invalid body for Accept: %s' % accept)
            self.assertEqual(
                resp.content_type, 'text/plain',
                'Invalid content_type for Accept: %s' % accept)

            req = Request.blank(
                '/sda1/p/a/plainc',
                environ={'REQUEST_METHOD': 'GET'})
            req.accept = accept
            resp = req.get_response(self.controller)
            self.assertEqual(
                resp.content_type, 'text/plain',
                'Invalid content_type for Accept: %s' % accept)

        # test conflicting formats
        req = Request.blank(
            '/sda1/p/a/plainc?format=plain',
            environ={'REQUEST_METHOD': 'GET'})
        req.accept = 'application/json'
        resp = req.get_response(self.controller)
        self.assertEqual(resp.content_type, 'text/plain')
        self.assertEqual(resp.body, plain_body)

        # test unknown format uses default plain
        req = Request.blank(
            '/sda1/p/a/plainc?format=somethingelse',
            environ={'REQUEST_METHOD': 'GET'})
        resp = req.get_response(self.controller)
        self.assertEqual(resp.status_int, 200)
        self.assertEqual(resp.content_type, 'text/plain')
        self.assertEqual(resp.body, plain_body)

    def test_GET_json_last_modified(self):
        # make a container
        req = Request.blank(
            '/sda1/p/a/jsonc', environ={
                'REQUEST_METHOD': 'PUT',
                'HTTP_X_TIMESTAMP': '0'})
        resp = req.get_response(self.controller)
        for i, d in [(0, 1.5), (1, 1.0), ]:
            req = Request.blank(
                '/sda1/p/a/jsonc/%s' % i, environ={
                    'REQUEST_METHOD': 'PUT',
                    'HTTP_X_TIMESTAMP': d,
                    'HTTP_X_CONTENT_TYPE': 'text/plain',
                    'HTTP_X_ETAG': 'x',
                    'HTTP_X_SIZE': 0})
            self._update_object_put_headers(req)
            resp = req.get_response(self.controller)
            self.assertEqual(resp.status_int, 201)
        # test format
        # last_modified format must be uniform, even when there are not msecs
        json_body = [{"name": "0",
                      "hash": "x",
                      "bytes": 0,
                      "content_type": "text/plain",
                      "last_modified": "1970-01-01T00:00:01.500000"},
                     {"name": "1",
                      "hash": "x",
                      "bytes": 0,
                      "content_type": "text/plain",
                      "last_modified": "1970-01-01T00:00:01.000000"}, ]

        req = Request.blank(
            '/sda1/p/a/jsonc?format=json',
            environ={'REQUEST_METHOD': 'GET'})
        resp = req.get_response(self.controller)
        self.assertEqual(resp.content_type, 'application/json')
        self.assertEqual(json.loads(resp.body), json_body)
        self.assertEqual(resp.charset, 'utf-8')

    def test_GET_xml(self):
        # make a container
        req = Request.blank(
            '/sda1/p/a/xmlc', environ={'REQUEST_METHOD': 'PUT',
                                       'HTTP_X_TIMESTAMP': '0'})
        resp = req.get_response(self.controller)
        # fill the container
        for i in range(3):
            req = Request.blank(
                '/sda1/p/a/xmlc/%s' % i,
                environ={
                    'REQUEST_METHOD': 'PUT',
                    'HTTP_X_TIMESTAMP': '1',
                    'HTTP_X_CONTENT_TYPE': 'text/plain',
                    'HTTP_X_ETAG': 'x',
                    'HTTP_X_SIZE': 0})
            self._update_object_put_headers(req)
            resp = req.get_response(self.controller)
            self.assertEqual(resp.status_int, 201)
        xml_body = '<?xml version="1.0" encoding="UTF-8"?>\n' \
            '<container name="xmlc">' \
            '<object><name>0</name><hash>x</hash><bytes>0</bytes>' \
            '<content_type>text/plain</content_type>' \
            '<last_modified>1970-01-01T00:00:01.000000' \
            '</last_modified></object>' \
            '<object><name>1</name><hash>x</hash><bytes>0</bytes>' \
            '<content_type>text/plain</content_type>' \
            '<last_modified>1970-01-01T00:00:01.000000' \
            '</last_modified></object>' \
            '<object><name>2</name><hash>x</hash><bytes>0</bytes>' \
            '<content_type>text/plain</content_type>' \
            '<last_modified>1970-01-01T00:00:01.000000' \
            '</last_modified></object>' \
            '</container>'

        # tests
        req = Request.blank(
            '/sda1/p/a/xmlc?format=xml',
            environ={'REQUEST_METHOD': 'GET'})
        resp = req.get_response(self.controller)
        self.assertEqual(resp.content_type, 'application/xml')
        self.assertEqual(
            resp.last_modified.strftime("%a, %d %b %Y %H:%M:%S GMT"),
            time.strftime("%a, %d %b %Y %H:%M:%S GMT", time.gmtime(0)))
        self.assertEqual(resp.body, xml_body)
        self.assertEqual(resp.charset, 'utf-8')

        req = Request.blank(
            '/sda1/p/a/xmlc?format=xml',
            environ={'REQUEST_METHOD': 'HEAD'})
        resp = req.get_response(self.controller)
        self.assertEqual(resp.content_type, 'application/xml')

        for xml_accept in (
                'application/xml', 'application/xml;q=1.0,*/*;q=0.9',
                '*/*;q=0.9,application/xml;q=1.0', 'application/xml,text/xml'):
            req = Request.blank(
                '/sda1/p/a/xmlc',
                environ={'REQUEST_METHOD': 'GET'})
            req.accept = xml_accept
            resp = req.get_response(self.controller)
            self.assertEqual(
                resp.body, xml_body,
                'Invalid body for Accept: %s' % xml_accept)
            self.assertEqual(
                resp.content_type, 'application/xml',
                'Invalid content_type for Accept: %s' % xml_accept)

            req = Request.blank(
                '/sda1/p/a/xmlc',
                environ={'REQUEST_METHOD': 'HEAD'})
            req.accept = xml_accept
            resp = req.get_response(self.controller)
            self.assertEqual(
                resp.content_type, 'application/xml',
                'Invalid content_type for Accept: %s' % xml_accept)

        req = Request.blank(
            '/sda1/p/a/xmlc',
            environ={'REQUEST_METHOD': 'GET'})
        req.accept = 'text/xml'
        resp = req.get_response(self.controller)
        self.assertEqual(resp.content_type, 'text/xml')
        self.assertEqual(resp.body, xml_body)

    def test_GET_marker(self):
        # make a container
        req = Request.blank(
            '/sda1/p/a/c', environ={'REQUEST_METHOD': 'PUT',
                                    'HTTP_X_TIMESTAMP': '0'})
        resp = req.get_response(self.controller)
        # fill the container
        for i in range(3):
            req = Request.blank(
                '/sda1/p/a/c/%s' % i, environ={
                    'REQUEST_METHOD': 'PUT',
                    'HTTP_X_TIMESTAMP': '1',
                    'HTTP_X_CONTENT_TYPE': 'text/plain',
                    'HTTP_X_ETAG': 'x', 'HTTP_X_SIZE': 0})
            self._update_object_put_headers(req)
            resp = req.get_response(self.controller)
            self.assertEqual(resp.status_int, 201)
        # test limit with marker
        req = Request.blank('/sda1/p/a/c?limit=2&marker=1',
                            environ={'REQUEST_METHOD': 'GET'})
        resp = req.get_response(self.controller)
        result = resp.body.split()
        self.assertEqual(result, ['2', ])

    def test_weird_content_types(self):
        snowman = u'\u2603'
        req = Request.blank(
            '/sda1/p/a/c', environ={'REQUEST_METHOD': 'PUT',
                                    'HTTP_X_TIMESTAMP': '0'})
        resp = req.get_response(self.controller)
        for i, ctype in enumerate((snowman.encode('utf-8'),
                                  'text/plain; charset="utf-8"')):
            req = Request.blank(
                '/sda1/p/a/c/%s' % i, environ={
                    'REQUEST_METHOD': 'PUT',
                    'HTTP_X_TIMESTAMP': '1', 'HTTP_X_CONTENT_TYPE': ctype,
                    'HTTP_X_ETAG': 'x', 'HTTP_X_SIZE': 0})
            self._update_object_put_headers(req)
            resp = req.get_response(self.controller)
            self.assertEqual(resp.status_int, 201)
        req = Request.blank('/sda1/p/a/c?format=json',
                            environ={'REQUEST_METHOD': 'GET'})
        resp = req.get_response(self.controller)
        result = [x['content_type'] for x in json.loads(resp.body)]
        self.assertEqual(result, [u'\u2603', 'text/plain;charset="utf-8"'])

    def test_swift_bytes_in_content_type(self):
        # create container
        req = Request.blank(
            '/sda1/p/a/c', environ={'REQUEST_METHOD': 'PUT',
                                    'HTTP_X_TIMESTAMP': '0'})
        req.get_response(self.controller)

        # regular object update
        ctype = 'text/plain; charset="utf-8"'
        req = Request.blank(
            '/sda1/p/a/c/o1', environ={
                'REQUEST_METHOD': 'PUT',
                'HTTP_X_TIMESTAMP': '1', 'HTTP_X_CONTENT_TYPE': ctype,
                'HTTP_X_ETAG': 'x', 'HTTP_X_SIZE': 99})
        self._update_object_put_headers(req)
        resp = req.get_response(self.controller)
        self.assertEqual(resp.status_int, 201)

        # slo object update
        ctype = 'text/plain; charset="utf-8"; swift_bytes=12345678'
        req = Request.blank(
            '/sda1/p/a/c/o2', environ={
                'REQUEST_METHOD': 'PUT',
                'HTTP_X_TIMESTAMP': '1', 'HTTP_X_CONTENT_TYPE': ctype,
                'HTTP_X_ETAG': 'x', 'HTTP_X_SIZE': 99})
        self._update_object_put_headers(req)
        resp = req.get_response(self.controller)
        self.assertEqual(resp.status_int, 201)

        # verify listing
        req = Request.blank('/sda1/p/a/c?format=json',
                            environ={'REQUEST_METHOD': 'GET'})
        resp = req.get_response(self.controller)
        listing = json.loads(resp.body)
        self.assertEqual(2, len(listing))
        self.assertEqual('text/plain;charset="utf-8"',
                         listing[0]['content_type'])
        self.assertEqual(99, listing[0]['bytes'])
        self.assertEqual('text/plain;charset="utf-8"',
                         listing[1]['content_type'])
        self.assertEqual(12345678, listing[1]['bytes'])

    def test_GET_accept_not_valid(self):
        req = Request.blank('/sda1/p/a/c', method='PUT', headers={
            'X-Timestamp': Timestamp(0).internal})
        resp = req.get_response(self.controller)
        self.assertEqual(resp.status_int, 201)
        req = Request.blank('/sda1/p/a/c', method='GET')
        req.accept = 'application/xml*'
        resp = req.get_response(self.controller)
        self.assertEqual(resp.status_int, 406)

    def test_GET_limit(self):
        # make a container
        req = Request.blank(
            '/sda1/p/a/c', environ={'REQUEST_METHOD': 'PUT',
                                    'HTTP_X_TIMESTAMP': '0'})
        resp = req.get_response(self.controller)
        # fill the container
        for i in range(3):
            req = Request.blank(
                '/sda1/p/a/c/%s' % i,
                environ={
                    'REQUEST_METHOD': 'PUT',
                    'HTTP_X_TIMESTAMP': '1',
                    'HTTP_X_CONTENT_TYPE': 'text/plain',
                    'HTTP_X_ETAG': 'x',
                    'HTTP_X_SIZE': 0})
            self._update_object_put_headers(req)
            resp = req.get_response(self.controller)
            self.assertEqual(resp.status_int, 201)
        # test limit
        req = Request.blank(
            '/sda1/p/a/c?limit=2', environ={'REQUEST_METHOD': 'GET'})
        resp = req.get_response(self.controller)
        result = resp.body.split()
        self.assertEqual(result, ['0', '1'])

    def test_GET_prefix(self):
        req = Request.blank(
            '/sda1/p/a/c', environ={'REQUEST_METHOD': 'PUT',
                                    'HTTP_X_TIMESTAMP': '0'})
        resp = req.get_response(self.controller)
        for i in ('a1', 'b1', 'a2', 'b2', 'a3', 'b3'):
            req = Request.blank(
                '/sda1/p/a/c/%s' % i,
                environ={
                    'REQUEST_METHOD': 'PUT',
                    'HTTP_X_TIMESTAMP': '1',
                    'HTTP_X_CONTENT_TYPE': 'text/plain',
                    'HTTP_X_ETAG': 'x',
                    'HTTP_X_SIZE': 0})
            self._update_object_put_headers(req)
            resp = req.get_response(self.controller)
            self.assertEqual(resp.status_int, 201)
        req = Request.blank(
            '/sda1/p/a/c?prefix=a', environ={'REQUEST_METHOD': 'GET'})
        resp = req.get_response(self.controller)
        self.assertEqual(resp.body.split(), ['a1', 'a2', 'a3'])

    def test_GET_delimiter_too_long(self):
        req = Request.blank('/sda1/p/a/c?delimiter=xx',
                            environ={'REQUEST_METHOD': 'GET',
                                     'HTTP_X_TIMESTAMP': '0'})
        resp = req.get_response(self.controller)
        self.assertEqual(resp.status_int, 412)

    def test_GET_delimiter(self):
        req = Request.blank(
            '/sda1/p/a/c', environ={'REQUEST_METHOD': 'PUT',
                                    'HTTP_X_TIMESTAMP': '0'})
        resp = req.get_response(self.controller)
        for i in ('US-TX-A', 'US-TX-B', 'US-OK-A', 'US-OK-B', 'US-UT-A'):
            req = Request.blank(
                '/sda1/p/a/c/%s' % i,
                environ={
                    'REQUEST_METHOD': 'PUT', 'HTTP_X_TIMESTAMP': '1',
                    'HTTP_X_CONTENT_TYPE': 'text/plain', 'HTTP_X_ETAG': 'x',
                    'HTTP_X_SIZE': 0})
            self._update_object_put_headers(req)
            resp = req.get_response(self.controller)
            self.assertEqual(resp.status_int, 201)
        req = Request.blank(
            '/sda1/p/a/c?prefix=US-&delimiter=-&format=json',
            environ={'REQUEST_METHOD': 'GET'})
        resp = req.get_response(self.controller)
        self.assertEqual(
            json.loads(resp.body),
            [{"subdir": "US-OK-"},
             {"subdir": "US-TX-"},
             {"subdir": "US-UT-"}])

    def test_GET_delimiter_non_ascii(self):
        req = Request.blank(
            '/sda1/p/a/c', environ={'REQUEST_METHOD': 'PUT',
                                    'HTTP_X_TIMESTAMP': '0'})
        resp = req.get_response(self.controller)
        for obj_name in [u"a/❥/1", u"a/❥/2", u"a/ꙮ/1", u"a/ꙮ/2"]:
            req = Request.blank(
                '/sda1/p/a/c/%s' % obj_name.encode('utf-8'),
                environ={
                    'REQUEST_METHOD': 'PUT', 'HTTP_X_TIMESTAMP': '1',
                    'HTTP_X_CONTENT_TYPE': 'text/plain', 'HTTP_X_ETAG': 'x',
                    'HTTP_X_SIZE': 0})
            self._update_object_put_headers(req)
            resp = req.get_response(self.controller)
            self.assertEqual(resp.status_int, 201)

        # JSON
        req = Request.blank(
            '/sda1/p/a/c?prefix=a/&delimiter=/&format=json',
            environ={'REQUEST_METHOD': 'GET'})
        resp = req.get_response(self.controller)
        self.assertEqual(
            json.loads(resp.body),
            [{"subdir": u"a/❥/"},
             {"subdir": u"a/ꙮ/"}])

        # Plain text
        req = Request.blank(
            '/sda1/p/a/c?prefix=a/&delimiter=/&format=text',
            environ={'REQUEST_METHOD': 'GET'})
        resp = req.get_response(self.controller)
        self.assertEqual(resp.body, u"a/❥/\na/ꙮ/\n".encode("utf-8"))

    def test_GET_leading_delimiter(self):
        req = Request.blank(
            '/sda1/p/a/c', environ={'REQUEST_METHOD': 'PUT',
                                    'HTTP_X_TIMESTAMP': '0'})
        resp = req.get_response(self.controller)
        for i in ('US-TX-A', 'US-TX-B', '-UK', '-CH'):
            req = Request.blank(
                '/sda1/p/a/c/%s' % i,
                environ={
                    'REQUEST_METHOD': 'PUT', 'HTTP_X_TIMESTAMP': '1',
                    'HTTP_X_CONTENT_TYPE': 'text/plain', 'HTTP_X_ETAG': 'x',
                    'HTTP_X_SIZE': 0})
            self._update_object_put_headers(req)
            resp = req.get_response(self.controller)
            self.assertEqual(resp.status_int, 201)
        req = Request.blank(
            '/sda1/p/a/c?delimiter=-&format=json',
            environ={'REQUEST_METHOD': 'GET'})
        resp = req.get_response(self.controller)
        self.assertEqual(
            json.loads(resp.body),
            [{"subdir": "-"},
             {"subdir": "US-"}])

    def test_GET_delimiter_xml(self):
        req = Request.blank(
            '/sda1/p/a/c', environ={'REQUEST_METHOD': 'PUT',
                                    'HTTP_X_TIMESTAMP': '0'})
        resp = req.get_response(self.controller)
        for i in ('US-TX-A', 'US-TX-B', 'US-OK-A', 'US-OK-B', 'US-UT-A'):
            req = Request.blank(
                '/sda1/p/a/c/%s' % i,
                environ={
                    'REQUEST_METHOD': 'PUT', 'HTTP_X_TIMESTAMP': '1',
                    'HTTP_X_CONTENT_TYPE': 'text/plain', 'HTTP_X_ETAG': 'x',
                    'HTTP_X_SIZE': 0})
            self._update_object_put_headers(req)
            resp = req.get_response(self.controller)
            self.assertEqual(resp.status_int, 201)
        req = Request.blank(
            '/sda1/p/a/c?prefix=US-&delimiter=-&format=xml',
            environ={'REQUEST_METHOD': 'GET'})
        resp = req.get_response(self.controller)
        self.assertEqual(
            resp.body, '<?xml version="1.0" encoding="UTF-8"?>'
            '\n<container name="c"><subdir name="US-OK-">'
            '<name>US-OK-</name></subdir>'
            '<subdir name="US-TX-"><name>US-TX-</name></subdir>'
            '<subdir name="US-UT-"><name>US-UT-</name></subdir></container>')

    def test_GET_delimiter_xml_with_quotes(self):
        req = Request.blank(
            '/sda1/p/a/c', environ={'REQUEST_METHOD': 'PUT',
                                    'HTTP_X_TIMESTAMP': '0'})
        resp = req.get_response(self.controller)
        req = Request.blank(
            '/sda1/p/a/c/<\'sub\' "dir">/object',
            environ={
                'REQUEST_METHOD': 'PUT', 'HTTP_X_TIMESTAMP': '1',
                'HTTP_X_CONTENT_TYPE': 'text/plain', 'HTTP_X_ETAG': 'x',
                'HTTP_X_SIZE': 0})
        self._update_object_put_headers(req)
        resp = req.get_response(self.controller)
        self.assertEqual(resp.status_int, 201)
        req = Request.blank(
            '/sda1/p/a/c?delimiter=/&format=xml',
            environ={'REQUEST_METHOD': 'GET'})
        resp = req.get_response(self.controller)
        dom = minidom.parseString(resp.body)
        self.assertTrue(len(dom.getElementsByTagName('container')) == 1)
        container = dom.getElementsByTagName('container')[0]
        self.assertTrue(len(container.getElementsByTagName('subdir')) == 1)
        subdir = container.getElementsByTagName('subdir')[0]
        self.assertEqual(six.text_type(subdir.attributes['name'].value),
                         u'<\'sub\' "dir">/')
        self.assertTrue(len(subdir.getElementsByTagName('name')) == 1)
        name = subdir.getElementsByTagName('name')[0]
        self.assertEqual(six.text_type(name.childNodes[0].data),
                         u'<\'sub\' "dir">/')

    def test_GET_path(self):
        req = Request.blank(
            '/sda1/p/a/c', environ={'REQUEST_METHOD': 'PUT',
                                    'HTTP_X_TIMESTAMP': '0'})
        resp = req.get_response(self.controller)
        for i in ('US/TX', 'US/TX/B', 'US/OK', 'US/OK/B', 'US/UT/A'):
            req = Request.blank(
                '/sda1/p/a/c/%s' % i,
                environ={
                    'REQUEST_METHOD': 'PUT', 'HTTP_X_TIMESTAMP': '1',
                    'HTTP_X_CONTENT_TYPE': 'text/plain', 'HTTP_X_ETAG': 'x',
                    'HTTP_X_SIZE': 0})
            self._update_object_put_headers(req)
            resp = req.get_response(self.controller)
            self.assertEqual(resp.status_int, 201)
        req = Request.blank(
            '/sda1/p/a/c?path=US&format=json',
            environ={'REQUEST_METHOD': 'GET'})
        resp = req.get_response(self.controller)
        self.assertEqual(
            json.loads(resp.body),
            [{"name": "US/OK", "hash": "x", "bytes": 0,
              "content_type": "text/plain",
              "last_modified": "1970-01-01T00:00:01.000000"},
             {"name": "US/TX", "hash": "x", "bytes": 0,
              "content_type": "text/plain",
              "last_modified": "1970-01-01T00:00:01.000000"}])

    def test_through_call(self):
        inbuf = BytesIO()
        errbuf = StringIO()
        outbuf = StringIO()

        def start_response(*args):
            outbuf.writelines(args)

        self.controller.__call__({'REQUEST_METHOD': 'GET',
                                  'SCRIPT_NAME': '',
                                  'PATH_INFO': '/sda1/p/a/c',
                                  'SERVER_NAME': '127.0.0.1',
                                  'SERVER_PORT': '8080',
                                  'SERVER_PROTOCOL': 'HTTP/1.0',
                                  'CONTENT_LENGTH': '0',
                                  'wsgi.version': (1, 0),
                                  'wsgi.url_scheme': 'http',
                                  'wsgi.input': inbuf,
                                  'wsgi.errors': errbuf,
                                  'wsgi.multithread': False,
                                  'wsgi.multiprocess': False,
                                  'wsgi.run_once': False},
                                 start_response)
        self.assertEqual(errbuf.getvalue(), '')
        self.assertEqual(outbuf.getvalue()[:4], '404 ')

    def test_through_call_invalid_path(self):
        inbuf = BytesIO()
        errbuf = StringIO()
        outbuf = StringIO()

        def start_response(*args):
            outbuf.writelines(args)

        self.controller.__call__({'REQUEST_METHOD': 'GET',
                                  'SCRIPT_NAME': '',
                                  'PATH_INFO': '/bob',
                                  'SERVER_NAME': '127.0.0.1',
                                  'SERVER_PORT': '8080',
                                  'SERVER_PROTOCOL': 'HTTP/1.0',
                                  'CONTENT_LENGTH': '0',
                                  'wsgi.version': (1, 0),
                                  'wsgi.url_scheme': 'http',
                                  'wsgi.input': inbuf,
                                  'wsgi.errors': errbuf,
                                  'wsgi.multithread': False,
                                  'wsgi.multiprocess': False,
                                  'wsgi.run_once': False},
                                 start_response)
        self.assertEqual(errbuf.getvalue(), '')
        self.assertEqual(outbuf.getvalue()[:4], '400 ')

    def test_through_call_invalid_path_utf8(self):
        inbuf = BytesIO()
        errbuf = StringIO()
        outbuf = StringIO()

        def start_response(*args):
            outbuf.writelines(args)

        self.controller.__call__({'REQUEST_METHOD': 'GET',
                                  'SCRIPT_NAME': '',
                                  'PATH_INFO': '\x00',
                                  'SERVER_NAME': '127.0.0.1',
                                  'SERVER_PORT': '8080',
                                  'SERVER_PROTOCOL': 'HTTP/1.0',
                                  'CONTENT_LENGTH': '0',
                                  'wsgi.version': (1, 0),
                                  'wsgi.url_scheme': 'http',
                                  'wsgi.input': inbuf,
                                  'wsgi.errors': errbuf,
                                  'wsgi.multithread': False,
                                  'wsgi.multiprocess': False,
                                  'wsgi.run_once': False},
                                 start_response)
        self.assertEqual(errbuf.getvalue(), '')
        self.assertEqual(outbuf.getvalue()[:4], '412 ')

    def test_invalid_method_doesnt_exist(self):
        errbuf = StringIO()
        outbuf = StringIO()

        def start_response(*args):
            outbuf.writelines(args)

        self.controller.__call__({'REQUEST_METHOD': 'method_doesnt_exist',
                                  'PATH_INFO': '/sda1/p/a/c'},
                                 start_response)
        self.assertEqual(errbuf.getvalue(), '')
        self.assertEqual(outbuf.getvalue()[:4], '405 ')

    def test_invalid_method_is_not_public(self):
        errbuf = StringIO()
        outbuf = StringIO()

        def start_response(*args):
            outbuf.writelines(args)

        self.controller.__call__({'REQUEST_METHOD': '__init__',
                                  'PATH_INFO': '/sda1/p/a/c'},
                                 start_response)
        self.assertEqual(errbuf.getvalue(), '')
        self.assertEqual(outbuf.getvalue()[:4], '405 ')

    def test_params_format(self):
        req = Request.blank(
            '/sda1/p/a/c', method='PUT',
            headers={'X-Timestamp': Timestamp(1).internal})
        req.get_response(self.controller)
        for format in ('xml', 'json'):
            req = Request.blank('/sda1/p/a/c?format=%s' % format,
                                method='GET')
            resp = req.get_response(self.controller)
            self.assertEqual(resp.status_int, 200)

    def test_params_utf8(self):
        # Bad UTF8 sequence, all parameters should cause 400 error
        for param in ('delimiter', 'limit', 'marker', 'path', 'prefix',
                      'end_marker', 'format'):
            req = Request.blank('/sda1/p/a/c?%s=\xce' % param,
                                environ={'REQUEST_METHOD': 'GET'})
            resp = req.get_response(self.controller)
            self.assertEqual(resp.status_int, 400,
                             "%d on param %s" % (resp.status_int, param))
        # Good UTF8 sequence for delimiter, too long (1 byte delimiters only)
        req = Request.blank('/sda1/p/a/c?delimiter=\xce\xa9',
                            environ={'REQUEST_METHOD': 'GET'})
        resp = req.get_response(self.controller)
        self.assertEqual(resp.status_int, 412,
                         "%d on param delimiter" % (resp.status_int))
        req = Request.blank('/sda1/p/a/c', method='PUT',
                            headers={'X-Timestamp': Timestamp(1).internal})
        req.get_response(self.controller)
        # Good UTF8 sequence, ignored for limit, doesn't affect other queries
        for param in ('limit', 'marker', 'path', 'prefix', 'end_marker',
                      'format'):
            req = Request.blank('/sda1/p/a/c?%s=\xce\xa9' % param,
                                environ={'REQUEST_METHOD': 'GET'})
            resp = req.get_response(self.controller)
            self.assertEqual(resp.status_int, 204,
                             "%d on param %s" % (resp.status_int, param))

    def test_put_auto_create(self):
        headers = {'x-timestamp': Timestamp(1).internal,
                   'x-size': '0',
                   'x-content-type': 'text/plain',
                   'x-etag': 'd41d8cd98f00b204e9800998ecf8427e'}

        req = Request.blank('/sda1/p/a/c/o',
                            environ={'REQUEST_METHOD': 'PUT'},
                            headers=dict(headers))
        resp = req.get_response(self.controller)
        self.assertEqual(resp.status_int, 404)

        req = Request.blank('/sda1/p/.a/c/o',
                            environ={'REQUEST_METHOD': 'PUT'},
                            headers=dict(headers))
        resp = req.get_response(self.controller)
        self.assertEqual(resp.status_int, 201)

        req = Request.blank('/sda1/p/a/.c/o',
                            environ={'REQUEST_METHOD': 'PUT'},
                            headers=dict(headers))
        resp = req.get_response(self.controller)
        self.assertEqual(resp.status_int, 404)

        req = Request.blank('/sda1/p/a/c/.o',
                            environ={'REQUEST_METHOD': 'PUT'},
                            headers=dict(headers))
        resp = req.get_response(self.controller)
        self.assertEqual(resp.status_int, 404)

    def test_delete_auto_create(self):
        headers = {'x-timestamp': Timestamp(1).internal}

        req = Request.blank('/sda1/p/a/c/o',
                            environ={'REQUEST_METHOD': 'DELETE'},
                            headers=dict(headers))
        resp = req.get_response(self.controller)
        self.assertEqual(resp.status_int, 404)

        req = Request.blank('/sda1/p/.a/c/o',
                            environ={'REQUEST_METHOD': 'DELETE'},
                            headers=dict(headers))
        resp = req.get_response(self.controller)
        self.assertEqual(resp.status_int, 204)

        req = Request.blank('/sda1/p/a/.c/o',
                            environ={'REQUEST_METHOD': 'DELETE'},
                            headers=dict(headers))
        resp = req.get_response(self.controller)
        self.assertEqual(resp.status_int, 404)

        req = Request.blank('/sda1/p/a/.c/.o',
                            environ={'REQUEST_METHOD': 'DELETE'},
                            headers=dict(headers))
        resp = req.get_response(self.controller)
        self.assertEqual(resp.status_int, 404)

    def test_content_type_on_HEAD(self):
        Request.blank('/sda1/p/a/o',
                      headers={'X-Timestamp': Timestamp(1).internal},
                      environ={'REQUEST_METHOD': 'PUT'}).get_response(
                          self.controller)

        env = {'REQUEST_METHOD': 'HEAD'}

        req = Request.blank('/sda1/p/a/o?format=xml', environ=env)
        resp = req.get_response(self.controller)
        self.assertEqual(resp.content_type, 'application/xml')
        self.assertEqual(resp.charset, 'utf-8')

        req = Request.blank('/sda1/p/a/o?format=json', environ=env)
        resp = req.get_response(self.controller)
        self.assertEqual(resp.content_type, 'application/json')
        self.assertEqual(resp.charset, 'utf-8')

        req = Request.blank('/sda1/p/a/o', environ=env)
        resp = req.get_response(self.controller)
        self.assertEqual(resp.content_type, 'text/plain')
        self.assertEqual(resp.charset, 'utf-8')

        req = Request.blank(
            '/sda1/p/a/o', headers={'Accept': 'application/json'}, environ=env)
        resp = req.get_response(self.controller)
        self.assertEqual(resp.content_type, 'application/json')
        self.assertEqual(resp.charset, 'utf-8')

        req = Request.blank(
            '/sda1/p/a/o', headers={'Accept': 'application/xml'}, environ=env)
        resp = req.get_response(self.controller)
        self.assertEqual(resp.content_type, 'application/xml')
        self.assertEqual(resp.charset, 'utf-8')

    def test_updating_multiple_container_servers(self):
        http_connect_args = []

        def fake_http_connect(ipaddr, port, device, partition, method, path,
                              headers=None, query_string=None, ssl=False):

            class SuccessfulFakeConn(object):
                @property
                def status(self):
                    return 200

                def getresponse(self):
                    return self

                def read(self):
                    return ''

            captured_args = {'ipaddr': ipaddr, 'port': port,
                             'device': device, 'partition': partition,
                             'method': method, 'path': path, 'ssl': ssl,
                             'headers': headers, 'query_string': query_string}

            http_connect_args.append(
                dict((k, v) for k, v in captured_args.items()
                     if v is not None))

        req = Request.blank(
            '/sda1/p/a/c',
            environ={'REQUEST_METHOD': 'PUT'},
            headers={'X-Timestamp': '12345',
                     'X-Account-Partition': '30',
                     'X-Account-Host': '1.2.3.4:5, 6.7.8.9:10',
                     'X-Account-Device': 'sdb1, sdf1'})

        orig_http_connect = container_server.http_connect
        try:
            container_server.http_connect = fake_http_connect
            req.get_response(self.controller)
        finally:
            container_server.http_connect = orig_http_connect

        http_connect_args.sort(key=operator.itemgetter('ipaddr'))

        self.assertEqual(len(http_connect_args), 2)
        self.assertEqual(
            http_connect_args[0],
            {'ipaddr': '1.2.3.4',
             'port': '5',
             'path': '/a/c',
             'device': 'sdb1',
             'partition': '30',
             'method': 'PUT',
             'ssl': False,
             'headers': HeaderKeyDict({
                 'x-bytes-used': 0,
                 'x-delete-timestamp': '0',
                 'x-object-count': 0,
                 'x-put-timestamp': Timestamp(12345).internal,
                 'X-Backend-Storage-Policy-Index': '%s' % POLICIES.default.idx,
                 'referer': 'PUT http://localhost/sda1/p/a/c',
                 'user-agent': 'container-server %d' % os.getpid(),
                 'x-trans-id': '-'})})
        self.assertEqual(
            http_connect_args[1],
            {'ipaddr': '6.7.8.9',
             'port': '10',
             'path': '/a/c',
             'device': 'sdf1',
             'partition': '30',
             'method': 'PUT',
             'ssl': False,
             'headers': HeaderKeyDict({
                 'x-bytes-used': 0,
                 'x-delete-timestamp': '0',
                 'x-object-count': 0,
                 'x-put-timestamp': Timestamp(12345).internal,
                 'X-Backend-Storage-Policy-Index': '%s' % POLICIES.default.idx,
                 'referer': 'PUT http://localhost/sda1/p/a/c',
                 'user-agent': 'container-server %d' % os.getpid(),
                 'x-trans-id': '-'})})

    def test_serv_reserv(self):
        # Test replication_server flag was set from configuration file.
        container_controller = container_server.ContainerController
        conf = {'devices': self.testdir, 'mount_check': 'false'}
        self.assertIsNone(container_controller(conf).replication_server)
        for val in [True, '1', 'True', 'true']:
            conf['replication_server'] = val
            self.assertTrue(container_controller(conf).replication_server)
        for val in [False, 0, '0', 'False', 'false', 'test_string']:
            conf['replication_server'] = val
            self.assertFalse(container_controller(conf).replication_server)

    def test_list_allowed_methods(self):
        # Test list of allowed_methods
        obj_methods = ['DELETE', 'PUT', 'HEAD', 'GET', 'POST']
        repl_methods = ['REPLICATE']
        for method_name in obj_methods:
            method = getattr(self.controller, method_name)
            self.assertFalse(hasattr(method, 'replication'))
        for method_name in repl_methods:
            method = getattr(self.controller, method_name)
            self.assertEqual(method.replication, True)

    def test_correct_allowed_method(self):
        # Test correct work for allowed method using
        # swift.container.server.ContainerController.__call__
        inbuf = BytesIO()
        errbuf = StringIO()
        outbuf = StringIO()
        self.controller = container_server.ContainerController(
            {'devices': self.testdir, 'mount_check': 'false',
             'replication_server': 'false'})

        def start_response(*args):
            """Sends args to outbuf"""
            outbuf.writelines(args)

        method = 'PUT'

        env = {'REQUEST_METHOD': method,
               'SCRIPT_NAME': '',
               'PATH_INFO': '/sda1/p/a/c',
               'SERVER_NAME': '127.0.0.1',
               'SERVER_PORT': '8080',
               'SERVER_PROTOCOL': 'HTTP/1.0',
               'CONTENT_LENGTH': '0',
               'wsgi.version': (1, 0),
               'wsgi.url_scheme': 'http',
               'wsgi.input': inbuf,
               'wsgi.errors': errbuf,
               'wsgi.multithread': False,
               'wsgi.multiprocess': False,
               'wsgi.run_once': False}

        method_res = mock.MagicMock()
        mock_method = public(lambda x: mock.MagicMock(return_value=method_res))
        with mock.patch.object(self.controller, method, new=mock_method):
            response = self.controller(env, start_response)
            self.assertEqual(response, method_res)

    def test_not_allowed_method(self):
        # Test correct work for NOT allowed method using
        # swift.container.server.ContainerController.__call__
        inbuf = BytesIO()
        errbuf = StringIO()
        outbuf = StringIO()
        self.controller = container_server.ContainerController(
            {'devices': self.testdir, 'mount_check': 'false',
             'replication_server': 'false'})

        def start_response(*args):
            """Sends args to outbuf"""
            outbuf.writelines(args)

        method = 'PUT'

        env = {'REQUEST_METHOD': method,
               'SCRIPT_NAME': '',
               'PATH_INFO': '/sda1/p/a/c',
               'SERVER_NAME': '127.0.0.1',
               'SERVER_PORT': '8080',
               'SERVER_PROTOCOL': 'HTTP/1.0',
               'CONTENT_LENGTH': '0',
               'wsgi.version': (1, 0),
               'wsgi.url_scheme': 'http',
               'wsgi.input': inbuf,
               'wsgi.errors': errbuf,
               'wsgi.multithread': False,
               'wsgi.multiprocess': False,
               'wsgi.run_once': False}

        answer = ['<html><h1>Method Not Allowed</h1><p>The method is not '
                  'allowed for this resource.</p></html>']
        mock_method = replication(public(lambda x: mock.MagicMock()))
        with mock.patch.object(self.controller, method, new=mock_method):
            response = self.controller.__call__(env, start_response)
            self.assertEqual(response, answer)

    def test_call_incorrect_replication_method(self):
        inbuf = BytesIO()
        errbuf = StringIO()
        outbuf = StringIO()
        self.controller = container_server.ContainerController(
            {'devices': self.testdir, 'mount_check': 'false',
             'replication_server': 'true'})

        def start_response(*args):
            """Sends args to outbuf"""
            outbuf.writelines(args)

        obj_methods = ['DELETE', 'PUT', 'HEAD', 'GET', 'POST', 'OPTIONS']
        for method in obj_methods:
            env = {'REQUEST_METHOD': method,
                   'SCRIPT_NAME': '',
                   'PATH_INFO': '/sda1/p/a/c',
                   'SERVER_NAME': '127.0.0.1',
                   'SERVER_PORT': '8080',
                   'SERVER_PROTOCOL': 'HTTP/1.0',
                   'CONTENT_LENGTH': '0',
                   'wsgi.version': (1, 0),
                   'wsgi.url_scheme': 'http',
                   'wsgi.input': inbuf,
                   'wsgi.errors': errbuf,
                   'wsgi.multithread': False,
                   'wsgi.multiprocess': False,
                   'wsgi.run_once': False}
            self.controller(env, start_response)
            self.assertEqual(errbuf.getvalue(), '')
            self.assertEqual(outbuf.getvalue()[:4], '405 ')

    def test__call__raise_timeout(self):
        inbuf = WsgiBytesIO()
        errbuf = StringIO()
        outbuf = StringIO()
        self.logger = debug_logger('test')
        self.container_controller = container_server.ContainerController(
            {'devices': self.testdir, 'mount_check': 'false',
             'replication_server': 'false', 'log_requests': 'false'},
            logger=self.logger)

        def start_response(*args):
            # Sends args to outbuf
            outbuf.writelines(args)

        method = 'PUT'

        env = {'REQUEST_METHOD': method,
               'SCRIPT_NAME': '',
               'PATH_INFO': '/sda1/p/a/c',
               'SERVER_NAME': '127.0.0.1',
               'SERVER_PORT': '8080',
               'SERVER_PROTOCOL': 'HTTP/1.0',
               'CONTENT_LENGTH': '0',
               'wsgi.version': (1, 0),
               'wsgi.url_scheme': 'http',
               'wsgi.input': inbuf,
               'wsgi.errors': errbuf,
               'wsgi.multithread': False,
               'wsgi.multiprocess': False,
               'wsgi.run_once': False}

        @public
        def mock_put_method(*args, **kwargs):
            raise Exception()

        with mock.patch.object(self.container_controller, method,
                               new=mock_put_method):
            response = self.container_controller.__call__(env, start_response)
            self.assertTrue(response[0].startswith(
                'Traceback (most recent call last):'))
            self.assertEqual(self.logger.get_lines_for_level('error'), [
                'ERROR __call__ error with %(method)s %(path)s : ' % {
                    'method': 'PUT', 'path': '/sda1/p/a/c'},
            ])
            self.assertEqual(self.logger.get_lines_for_level('info'), [])

    def test_GET_log_requests_true(self):
        self.controller.logger = FakeLogger()
        self.controller.log_requests = True

        req = Request.blank('/sda1/p/a/c', environ={'REQUEST_METHOD': 'GET'})
        resp = req.get_response(self.controller)
        self.assertEqual(resp.status_int, 404)
        self.assertTrue(self.controller.logger.log_dict['info'])

    def test_GET_log_requests_false(self):
        self.controller.logger = FakeLogger()
        self.controller.log_requests = False
        req = Request.blank('/sda1/p/a/c', environ={'REQUEST_METHOD': 'GET'})
        resp = req.get_response(self.controller)
        self.assertEqual(resp.status_int, 404)
        self.assertFalse(self.controller.logger.log_dict['info'])

    def test_log_line_format(self):
        req = Request.blank(
            '/sda1/p/a/c',
            environ={'REQUEST_METHOD': 'HEAD', 'REMOTE_ADDR': '1.2.3.4'})
        self.controller.logger = FakeLogger()
        with mock.patch(
                'time.gmtime', mock.MagicMock(side_effect=[gmtime(10001.0)])):
            with mock.patch(
                    'time.time',
                    mock.MagicMock(side_effect=[10000.0, 10001.0, 10002.0])):
                with mock.patch(
                        'os.getpid', mock.MagicMock(return_value=1234)):
                    req.get_response(self.controller)
        self.assertEqual(
            self.controller.logger.log_dict['info'],
            [(('1.2.3.4 - - [01/Jan/1970:02:46:41 +0000] "HEAD /sda1/p/a/c" '
             '404 - "-" "-" "-" 2.0000 "-" 1234 0',), {})])


@patch_policies([
    StoragePolicy(0, 'legacy'),
    StoragePolicy(1, 'one'),
    StoragePolicy(2, 'two', True),
    StoragePolicy(3, 'three'),
    StoragePolicy(4, 'four'),
])
class TestNonLegacyDefaultStoragePolicy(TestContainerController):
    """
    Test swift.container.server.ContainerController with a non-legacy default
    Storage Policy.
    """

    def _update_object_put_headers(self, req):
        """
        Add policy index headers for containers created with default policy
        - which in this TestCase is 1.
        """
        req.headers['X-Backend-Storage-Policy-Index'] = \
            str(POLICIES.default.idx)


if __name__ == '__main__':
    unittest.main()<|MERGE_RESOLUTION|>--- conflicted
+++ resolved
@@ -41,14 +41,9 @@
 from swift.container import server as container_server
 from swift.common import constraints
 from swift.common.utils import (Timestamp, mkdirs, public, replication,
-<<<<<<< HEAD
                                 storage_directory, lock_parent_directory,
                                 ShardRange)
-from test.unit import fake_http_connect, debug_logger
-=======
-                                storage_directory, lock_parent_directory)
 from test.unit import fake_http_connect, debug_logger, mock_check_drive
->>>>>>> 4ae93964
 from swift.common.storage_policy import (POLICIES, StoragePolicy)
 from swift.common.request_helpers import get_sys_meta_prefix
 
