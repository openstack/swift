--- conflicted
+++ resolved
@@ -253,7 +253,7 @@
         self._assertInHeaders(resp, self.new_meta_headers)
         self._assertNotInHeaders(resp, self.original_meta_headers_2)
 
-    def _test_sysmeta_not_updated_by_POST(self):
+    def test_sysmeta_not_updated_by_POST(self):
         # check sysmeta is not changed by a POST but user meta is replaced
         path = '/v1/a/c/o'
 
@@ -296,121 +296,9 @@
         self._assertStatus(resp, 200)
         self._assertInHeaders(resp, self.changed_sysmeta_headers)
         self._assertInHeaders(resp, self.new_sysmeta_headers)
-<<<<<<< HEAD
         self._assertNotInHeaders(resp, self.original_sysmeta_headers_2)
 
-    def test_sysmeta_not_updated_by_POST(self):
-        self.app.object_post_as_copy = False
-        self._test_sysmeta_not_updated_by_POST()
-
-    def test_sysmeta_not_updated_by_POST_as_copy(self):
-        self.app.object_post_as_copy = True
-        self._test_sysmeta_not_updated_by_POST()
-
-    def test_sysmeta_updated_by_COPY(self):
-        # check sysmeta is updated by a COPY in same way as user meta
-        path = '/v1/a/c/o'
-        dest = '/c/o2'
-        env = {'REQUEST_METHOD': 'PUT'}
-        hdrs = dict(self.original_sysmeta_headers_1)
-        hdrs.update(self.original_sysmeta_headers_2)
-        hdrs.update(self.original_meta_headers_1)
-        hdrs.update(self.original_meta_headers_2)
-        hdrs.update(self.original_transient_sysmeta_headers_1)
-        hdrs.update(self.original_transient_sysmeta_headers_2)
-        req = Request.blank(path, environ=env, headers=hdrs, body='x')
-        resp = req.get_response(self.app)
-        self._assertStatus(resp, 201)
-
-        env = {'REQUEST_METHOD': 'COPY'}
-        hdrs = dict(self.changed_sysmeta_headers)
-        hdrs.update(self.new_sysmeta_headers)
-        hdrs.update(self.changed_meta_headers)
-        hdrs.update(self.new_meta_headers)
-        hdrs.update(self.changed_transient_sysmeta_headers)
-        hdrs.update(self.new_transient_sysmeta_headers)
-        hdrs.update(self.bad_headers)
-        hdrs.update({'Destination': dest})
-        req = Request.blank(path, environ=env, headers=hdrs)
-        resp = req.get_response(self.app)
-        self._assertStatus(resp, 201)
-        self._assertInHeaders(resp, self.changed_sysmeta_headers)
-        self._assertInHeaders(resp, self.new_sysmeta_headers)
-        self._assertInHeaders(resp, self.original_sysmeta_headers_2)
-        self._assertInHeaders(resp, self.changed_meta_headers)
-        self._assertInHeaders(resp, self.new_meta_headers)
-        self._assertInHeaders(resp, self.original_meta_headers_2)
-        self._assertInHeaders(resp, self.changed_transient_sysmeta_headers)
-        self._assertInHeaders(resp, self.new_transient_sysmeta_headers)
-        self._assertInHeaders(resp, self.original_transient_sysmeta_headers_2)
-        self._assertNotInHeaders(resp, self.bad_headers)
-
-        req = Request.blank('/v1/a/c/o2', environ={})
-        resp = req.get_response(self.app)
-        self._assertStatus(resp, 200)
-        self._assertInHeaders(resp, self.changed_sysmeta_headers)
-        self._assertInHeaders(resp, self.new_sysmeta_headers)
-        self._assertInHeaders(resp, self.original_sysmeta_headers_2)
-        self._assertInHeaders(resp, self.changed_meta_headers)
-        self._assertInHeaders(resp, self.new_meta_headers)
-        self._assertInHeaders(resp, self.original_meta_headers_2)
-        self._assertInHeaders(resp, self.changed_transient_sysmeta_headers)
-        self._assertInHeaders(resp, self.new_transient_sysmeta_headers)
-        self._assertInHeaders(resp, self.original_transient_sysmeta_headers_2)
-        self._assertNotInHeaders(resp, self.bad_headers)
-
-    def test_sysmeta_updated_by_COPY_from(self):
-        # check sysmeta is updated by a COPY in same way as user meta
-        path = '/v1/a/c/o'
-        env = {'REQUEST_METHOD': 'PUT'}
-        hdrs = dict(self.original_sysmeta_headers_1)
-        hdrs.update(self.original_sysmeta_headers_2)
-        hdrs.update(self.original_meta_headers_1)
-        hdrs.update(self.original_meta_headers_2)
-        hdrs.update(self.original_transient_sysmeta_headers_1)
-        hdrs.update(self.original_transient_sysmeta_headers_2)
-        req = Request.blank(path, environ=env, headers=hdrs, body='x')
-        resp = req.get_response(self.app)
-        self._assertStatus(resp, 201)
-
-        env = {'REQUEST_METHOD': 'PUT'}
-        hdrs = dict(self.changed_sysmeta_headers)
-        hdrs.update(self.new_sysmeta_headers)
-        hdrs.update(self.changed_meta_headers)
-        hdrs.update(self.new_meta_headers)
-        hdrs.update(self.changed_transient_sysmeta_headers)
-        hdrs.update(self.new_transient_sysmeta_headers)
-        hdrs.update(self.bad_headers)
-        hdrs.update({'X-Copy-From': '/c/o'})
-        req = Request.blank('/v1/a/c/o2', environ=env, headers=hdrs, body='')
-        resp = req.get_response(self.app)
-        self._assertStatus(resp, 201)
-        self._assertInHeaders(resp, self.changed_sysmeta_headers)
-        self._assertInHeaders(resp, self.new_sysmeta_headers)
-        self._assertInHeaders(resp, self.original_sysmeta_headers_2)
-        self._assertInHeaders(resp, self.changed_meta_headers)
-        self._assertInHeaders(resp, self.new_meta_headers)
-        self._assertInHeaders(resp, self.original_meta_headers_2)
-        self._assertInHeaders(resp, self.changed_transient_sysmeta_headers)
-        self._assertInHeaders(resp, self.new_transient_sysmeta_headers)
-        self._assertInHeaders(resp, self.original_transient_sysmeta_headers_2)
-        self._assertNotInHeaders(resp, self.bad_headers)
-
-        req = Request.blank('/v1/a/c/o2', environ={})
-        resp = req.get_response(self.app)
-        self._assertStatus(resp, 200)
-        self._assertInHeaders(resp, self.changed_sysmeta_headers)
-        self._assertInHeaders(resp, self.new_sysmeta_headers)
-        self._assertInHeaders(resp, self.original_sysmeta_headers_2)
-        self._assertInHeaders(resp, self.changed_meta_headers)
-        self._assertInHeaders(resp, self.new_meta_headers)
-        self._assertInHeaders(resp, self.original_meta_headers_2)
-        self._assertInHeaders(resp, self.changed_transient_sysmeta_headers)
-        self._assertInHeaders(resp, self.new_transient_sysmeta_headers)
-        self._assertInHeaders(resp, self.original_transient_sysmeta_headers_2)
-        self._assertNotInHeaders(resp, self.bad_headers)
-
-    def _test_transient_sysmeta_replaced_by_PUT_or_POST(self):
+    def test_transient_sysmeta_replaced_by_PUT_or_POST(self):
         # check transient_sysmeta is replaced en-masse by a POST
         path = '/v1/a/c/o'
 
@@ -476,15 +364,4 @@
 
         info = get_object_info(req.environ, self.app)
         self.assertEqual(1, len(info.get('transient_sysmeta', ())))
-        self.assertEqual({'testb': 'B'}, info['transient_sysmeta'])
-
-    def test_transient_sysmeta_replaced_by_POST(self):
-        self.app.object_post_as_copy = False
-        self._test_transient_sysmeta_replaced_by_PUT_or_POST()
-
-    def test_transient_sysmeta_replaced_by_POST_as_copy(self):
-        self.app.object_post_as_copy = True
-        self._test_transient_sysmeta_replaced_by_PUT_or_POST()
-=======
-        self._assertNotInHeaders(resp, self.original_sysmeta_headers_2)
->>>>>>> 177e531a
+        self.assertEqual({'testb': 'B'}, info['transient_sysmeta'])